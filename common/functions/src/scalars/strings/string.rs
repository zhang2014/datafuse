--- conflicted
+++ resolved
@@ -72,11 +72,8 @@
         factory.register("replace", ReplaceFunction::desc());
         factory.register("reverse", ReverseFunction::desc());
         factory.register("strcmp", StrcmpFunction::desc());
-<<<<<<< HEAD
         factory.register("left", LeftFunction::desc());
         factory.register("right", RightFunction::desc());
-=======
         factory.register("concat_ws", ConcatWsFunction::desc());
->>>>>>> 4ab8eab9
     }
 }