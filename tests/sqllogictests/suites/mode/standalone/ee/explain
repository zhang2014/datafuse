--- conflicted
+++ resolved
@@ -259,7 +259,6 @@
 query T
 EXPLAIN SELECT avg(a + 1) from t1
 ----
-<<<<<<< HEAD
 EvalScalar
 ├── output columns: [(sum((a + 1)) / if((count((a + 1)) = 0), 1, count((a + 1)))) (#11)]
 ├── expressions: [sum((a + 1)) (#6) / CAST(if(CAST(count((a + 1)) (#10) = 0 AS Boolean NULL), 1, count((a + 1)) (#10)) AS UInt64 NULL)]
@@ -293,33 +292,6 @@
                     ├── aggregating index: [SELECT (a + 1) FROM test_index_db.t1]
                     ├── rewritten query: [selection: [index_col_0 (#0), index_col_0 (#0), index_col_0 (#0)]]
                     └── estimated rows: 0.00
-=======
-AggregateFinal
-├── output columns: [avg((a + 1)) (#6)]
-├── group by: []
-├── aggregate functions: [avg(avg_arg_0)]
-├── estimated rows: 1.00
-└── AggregatePartial
-    ├── output columns: [avg((a + 1)) (#6)]
-    ├── group by: []
-    ├── aggregate functions: [avg(avg_arg_0)]
-    ├── estimated rows: 1.00
-    └── EvalScalar
-        ├── output columns: [avg_arg_0 (#5)]
-        ├── expressions: [t1.a (#3) + 1]
-        ├── estimated rows: 0.00
-        └── TableScan
-            ├── table: default.test_index_db.t1
-            ├── output columns: [a (#3)]
-            ├── read rows: 0
-            ├── read bytes: 0
-            ├── partitions total: 0
-            ├── partitions scanned: 0
-            ├── push downs: [filters: [], limit: NONE]
-            ├── aggregating index: [SELECT (a + 1) FROM test_index_db.t1]
-            ├── rewritten query: [selection: [index_col_0 (#0)]]
-            └── estimated rows: 0.00
->>>>>>> 4071436a
 
 
 # Should not be rewritten
