// Copyright 2020 Datafuse Labs.
//
// Licensed under the Apache License, Version 2.0 (the "License");
// you may not use this file except in compliance with the License.
// You may obtain a copy of the License at
//
//     http://www.apache.org/licenses/LICENSE-2.0
//
// Unless required by applicable law or agreed to in writing, software
// distributed under the License is distributed on an "AS IS" BASIS,
// WITHOUT WARRANTIES OR CONDITIONS OF ANY KIND, either express or implied.
// See the License for the specific language governing permissions and
// limitations under the License.

use std::sync::Arc;

use common_exception::ErrorCode;
use common_exception::Result;
use common_planners::PlanNode;

use crate::interpreters::interpreter_kill::KillInterpreter;
use crate::interpreters::AlterUserInterpreter;
use crate::interpreters::CreatUserInterpreter;
use crate::interpreters::CreateDatabaseInterpreter;
use crate::interpreters::CreateTableInterpreter;
use crate::interpreters::DescribeTableInterpreter;
use crate::interpreters::DropDatabaseInterpreter;
use crate::interpreters::DropTableInterpreter;
use crate::interpreters::DropUserInterpreter;
use crate::interpreters::ExplainInterpreter;
use crate::interpreters::GrantPrivilegeInterpreter;
use crate::interpreters::InsertIntoInterpreter;
use crate::interpreters::InterceptorInterpreter;
use crate::interpreters::Interpreter;
use crate::interpreters::SelectInterpreter;
use crate::interpreters::SettingInterpreter;
use crate::interpreters::ShowCreateTableInterpreter;
use crate::interpreters::TruncateTableInterpreter;
use crate::interpreters::UseDatabaseInterpreter;
use crate::sessions::DatabendQueryContextRef;

pub struct InterpreterFactory;

impl InterpreterFactory {
    pub fn get(ctx: DatabendQueryContextRef, plan: PlanNode) -> Result<Arc<dyn Interpreter>> {
<<<<<<< HEAD
        let ctx_clone = ctx.clone();
        let inner = match plan {
            PlanNode::Select(v) => SelectInterpreter::try_create(ctx_clone, v),
            PlanNode::Explain(v) => ExplainInterpreter::try_create(ctx_clone, v),
            PlanNode::CreateDatabase(v) => CreateDatabaseInterpreter::try_create(ctx_clone, v),
            PlanNode::DropDatabase(v) => DropDatabaseInterpreter::try_create(ctx_clone, v),
            PlanNode::CreateTable(v) => CreateTableInterpreter::try_create(ctx_clone, v),
            PlanNode::DropTable(v) => DropTableInterpreter::try_create(ctx_clone, v),
            PlanNode::DescribeTable(v) => DescribeTableInterpreter::try_create(ctx_clone, v),
            PlanNode::TruncateTable(v) => TruncateTableInterpreter::try_create(ctx_clone, v),
            PlanNode::UseDatabase(v) => UseDatabaseInterpreter::try_create(ctx_clone, v),
            PlanNode::SetVariable(v) => SettingInterpreter::try_create(ctx_clone, v),
            PlanNode::InsertInto(v) => InsertIntoInterpreter::try_create(ctx_clone, v),
            PlanNode::ShowCreateTable(v) => ShowCreateTableInterpreter::try_create(ctx_clone, v),
            PlanNode::Kill(v) => KillInterpreter::try_create(ctx_clone, v),
            PlanNode::CreateUser(v) => CreatUserInterpreter::try_create(ctx_clone, v),
            PlanNode::AlterUser(v) => AlterUserInterpreter::try_create(ctx_clone, v),
            PlanNode::GrantPrivilege(v) => GrantPrivilegeInterpreter::try_create(ctx_clone, v),
=======
        match plan {
            PlanNode::Select(v) => SelectInterpreter::try_create(ctx, v),
            PlanNode::Explain(v) => ExplainInterpreter::try_create(ctx, v),
            PlanNode::CreateDatabase(v) => CreateDatabaseInterpreter::try_create(ctx, v),
            PlanNode::DropDatabase(v) => DropDatabaseInterpreter::try_create(ctx, v),
            PlanNode::CreateTable(v) => CreateTableInterpreter::try_create(ctx, v),
            PlanNode::DropTable(v) => DropTableInterpreter::try_create(ctx, v),
            PlanNode::DescribeTable(v) => DescribeTableInterpreter::try_create(ctx, v),
            PlanNode::TruncateTable(v) => TruncateTableInterpreter::try_create(ctx, v),
            PlanNode::UseDatabase(v) => UseDatabaseInterpreter::try_create(ctx, v),
            PlanNode::SetVariable(v) => SettingInterpreter::try_create(ctx, v),
            PlanNode::InsertInto(v) => InsertIntoInterpreter::try_create(ctx, v),
            PlanNode::ShowCreateTable(v) => ShowCreateTableInterpreter::try_create(ctx, v),
            PlanNode::Kill(v) => KillInterpreter::try_create(ctx, v),
            PlanNode::CreateUser(v) => CreatUserInterpreter::try_create(ctx, v),
            PlanNode::AlterUser(v) => AlterUserInterpreter::try_create(ctx, v),
            PlanNode::DropUser(v) => DropUserInterpreter::try_create(ctx, v),
            PlanNode::GrantPrivilege(v) => GrantPrivilegeInterpreter::try_create(ctx, v),
>>>>>>> 47ee97e3
            _ => Result::Err(ErrorCode::UnknownTypeOfQuery(format!(
                "Can't get the interpreter by plan:{}",
                plan.name()
            ))),
        }?;
        Ok(Arc::new(InterceptorInterpreter::create(ctx, inner)))
    }
}<|MERGE_RESOLUTION|>--- conflicted
+++ resolved
@@ -43,7 +43,6 @@
 
 impl InterpreterFactory {
     pub fn get(ctx: DatabendQueryContextRef, plan: PlanNode) -> Result<Arc<dyn Interpreter>> {
-<<<<<<< HEAD
         let ctx_clone = ctx.clone();
         let inner = match plan {
             PlanNode::Select(v) => SelectInterpreter::try_create(ctx_clone, v),
@@ -61,27 +60,8 @@
             PlanNode::Kill(v) => KillInterpreter::try_create(ctx_clone, v),
             PlanNode::CreateUser(v) => CreatUserInterpreter::try_create(ctx_clone, v),
             PlanNode::AlterUser(v) => AlterUserInterpreter::try_create(ctx_clone, v),
+            PlanNode::DropUser(v) => DropUserInterpreter::try_create(ctx_clone, v),
             PlanNode::GrantPrivilege(v) => GrantPrivilegeInterpreter::try_create(ctx_clone, v),
-=======
-        match plan {
-            PlanNode::Select(v) => SelectInterpreter::try_create(ctx, v),
-            PlanNode::Explain(v) => ExplainInterpreter::try_create(ctx, v),
-            PlanNode::CreateDatabase(v) => CreateDatabaseInterpreter::try_create(ctx, v),
-            PlanNode::DropDatabase(v) => DropDatabaseInterpreter::try_create(ctx, v),
-            PlanNode::CreateTable(v) => CreateTableInterpreter::try_create(ctx, v),
-            PlanNode::DropTable(v) => DropTableInterpreter::try_create(ctx, v),
-            PlanNode::DescribeTable(v) => DescribeTableInterpreter::try_create(ctx, v),
-            PlanNode::TruncateTable(v) => TruncateTableInterpreter::try_create(ctx, v),
-            PlanNode::UseDatabase(v) => UseDatabaseInterpreter::try_create(ctx, v),
-            PlanNode::SetVariable(v) => SettingInterpreter::try_create(ctx, v),
-            PlanNode::InsertInto(v) => InsertIntoInterpreter::try_create(ctx, v),
-            PlanNode::ShowCreateTable(v) => ShowCreateTableInterpreter::try_create(ctx, v),
-            PlanNode::Kill(v) => KillInterpreter::try_create(ctx, v),
-            PlanNode::CreateUser(v) => CreatUserInterpreter::try_create(ctx, v),
-            PlanNode::AlterUser(v) => AlterUserInterpreter::try_create(ctx, v),
-            PlanNode::DropUser(v) => DropUserInterpreter::try_create(ctx, v),
-            PlanNode::GrantPrivilege(v) => GrantPrivilegeInterpreter::try_create(ctx, v),
->>>>>>> 47ee97e3
             _ => Result::Err(ErrorCode::UnknownTypeOfQuery(format!(
                 "Can't get the interpreter by plan:{}",
                 plan.name()
