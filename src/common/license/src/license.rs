// Copyright 2021 Datafuse Labs
//
// Licensed under the Apache License, Version 2.0 (the "License");
// you may not use this file except in compliance with the License.
// You may obtain a copy of the License at
//
//     http://www.apache.org/licenses/LICENSE-2.0
//
// Unless required by applicable law or agreed to in writing, software
// distributed under the License is distributed on an "AS IS" BASIS,
// WITHOUT WARRANTIES OR CONDITIONS OF ANY KIND, either express or implied.
// See the License for the specific language governing permissions and
// limitations under the License.

use std::fmt;

<<<<<<< HEAD
use databend_common_exception::ErrorCode;
=======
use databend_common_base::display::display_option::DisplayOptionExt;
use databend_common_base::display::display_slice::DisplaySliceExt;
>>>>>>> 2dc80eba
use serde::Deserialize;
use serde::Serialize;

#[derive(Debug, Clone, Eq, Ord, PartialOrd, PartialEq, serde::Serialize, serde::Deserialize)]
pub struct ComputeQuota {
    threads_num: Option<usize>,
    memory_usage: Option<usize>,
}

#[derive(Debug, Clone, Eq, Ord, PartialOrd, PartialEq, serde::Serialize, serde::Deserialize)]
pub struct ClusterQuota {
    pub(crate) max_clusters: Option<usize>,
    pub(crate) max_nodes_per_cluster: Option<usize>,
}

impl ClusterQuota {
    pub fn un_limit() -> ClusterQuota {
        ClusterQuota {
            max_clusters: None,
            max_nodes_per_cluster: None,
        }
    }

    pub fn limit_clusters(max_clusters: usize) -> ClusterQuota {
        ClusterQuota {
            max_nodes_per_cluster: None,
            max_clusters: Some(max_clusters),
        }
    }

    pub fn limit_nodes(nodes: usize) -> ClusterQuota {
        ClusterQuota {
            max_clusters: None,
            max_nodes_per_cluster: Some(nodes),
        }
    }

    pub fn limit_full(max_clusters: usize, nodes: usize) -> ClusterQuota {
        ClusterQuota {
            max_clusters: Some(max_clusters),
            max_nodes_per_cluster: Some(nodes),
        }
    }
}

#[derive(Debug, Clone, Eq, Ord, PartialOrd, PartialEq, serde::Serialize, serde::Deserialize)]
pub struct StorageQuota {
    pub storage_usage: Option<usize>,
}

/// We allow user to use upto 1TiB storage size.
impl Default for StorageQuota {
    fn default() -> Self {
        Self {
            storage_usage: Some(1024 * 1024 * 1024 * 1024),
        }
    }
}

// All enterprise features are defined here.
#[derive(Debug, Clone, Eq, Ord, PartialOrd, PartialEq, serde::Serialize, serde::Deserialize)]
pub enum Feature {
    #[serde(alias = "license_info", alias = "LICENSE_INFO")]
    LicenseInfo,
    #[serde(alias = "vacuum", alias = "VACUUM")]
    Vacuum,
    #[serde(alias = "test", alias = "TEST")]
    Test,
    #[serde(alias = "virtual_column", alias = "VIRTUAL_COLUMN")]
    VirtualColumn,
    #[serde(alias = "background_service", alias = "BACKGROUND_SERVICE")]
    BackgroundService,
    #[serde(alias = "data_mask", alias = "DATA_MASK")]
    DataMask,
    #[serde(alias = "aggregate_index", alias = "AGGREGATE_INDEX")]
    AggregateIndex,
    #[serde(alias = "inverted_index", alias = "INVERTED_INDEX")]
    InvertedIndex,
    #[serde(alias = "computed_column", alias = "COMPUTED_COLUMN")]
    ComputedColumn,
    #[serde(alias = "storage_encryption", alias = "STORAGE_ENCRYPTION")]
    StorageEncryption,
    #[serde(alias = "stream", alias = "STREAM")]
    Stream,
    #[serde(alias = "attach_table", alias = "ATTACH_TABLE")]
    AttacheTable,
    #[serde(alias = "compute_quota", alias = "COMPUTE_QUOTA")]
    ComputeQuota(ComputeQuota),
    #[serde(alias = "storage_quota", alias = "STORAGE_QUOTA")]
    StorageQuota(StorageQuota),
    #[serde(alias = "cluster_quota", alias = "CLUSTER_QUOTA")]
    ClusterQuota(ClusterQuota),
    #[serde(alias = "amend_table", alias = "AMEND_TABLE")]
    AmendTable,
    #[serde(other)]
    Unknown,
}

impl fmt::Display for Feature {
    fn fmt(&self, f: &mut fmt::Formatter) -> fmt::Result {
        match self {
            Feature::LicenseInfo => write!(f, "license_info"),
            Feature::Vacuum => write!(f, "vacuum"),
            Feature::Test => write!(f, "test"),
            Feature::VirtualColumn => write!(f, "virtual_column"),
            Feature::BackgroundService => write!(f, "background_service"),
            Feature::DataMask => write!(f, "data_mask"),
            Feature::AggregateIndex => write!(f, "aggregate_index"),
            Feature::InvertedIndex => write!(f, "inverted_index"),
            Feature::ComputedColumn => write!(f, "computed_column"),
            Feature::StorageEncryption => write!(f, "storage_encryption"),
            Feature::Stream => write!(f, "stream"),
            Feature::AttacheTable => write!(f, "attach_table"),
            Feature::ComputeQuota(v) => {
                write!(f, "compute_quota(")?;

                write!(f, "threads_num: ")?;
                match &v.threads_num {
                    None => write!(f, "unlimited,")?,
                    Some(threads_num) => write!(f, "{}", *threads_num)?,
                };

                write!(f, ", memory_usage: ")?;
                match v.memory_usage {
<<<<<<< HEAD
                    None => write!(f, "memory_usage: unlimited,")?,
                    Some(memory_usage) => write!(f, "memory_usage: {}", memory_usage)?,
                };

=======
                    None => write!(f, "unlimited,")?,
                    Some(memory_usage) => write!(f, "{}", memory_usage)?,
                }
>>>>>>> 2dc80eba
                write!(f, ")")
            }
            Feature::StorageQuota(v) => {
                write!(f, "storage_quota(")?;

                write!(f, "storage_usage: ")?;
                match v.storage_usage {
<<<<<<< HEAD
                    None => write!(f, "storage_usage: unlimited,")?,
                    Some(storage_usage) => write!(f, "storage_usage: {}", storage_usage)?,
                };

                write!(f, ")")
            }
            Feature::ClusterQuota(v) => {
                write!(f, "cluster_quota(")?;

                match &v.max_clusters {
                    None => write!(f, "max_clusters: unlimited,")?,
                    Some(v) => write!(f, "max_clusters: {}", v)?,
                };

                match v.max_nodes_per_cluster {
                    None => write!(f, "max_nodes_per_cluster: unlimited,")?,
                    Some(v) => write!(f, "max_nodes_per_cluster: {}", v)?,
                };

=======
                    None => write!(f, "unlimited,")?,
                    Some(storage_usage) => write!(f, "{}", storage_usage)?,
                }
>>>>>>> 2dc80eba
                write!(f, ")")
            }
            Feature::AmendTable => write!(f, "amend_table"),
            Feature::Unknown => write!(f, "unknown"),
        }
    }
}

impl Feature {
    pub fn verify_default(&self, message: impl Into<String>) -> Result<(), ErrorCode> {
        match self {
            Feature::ClusterQuota(cluster_quote) => {
                if matches!(cluster_quote.max_clusters, Some(x) if x > 1) {
                    return Err(ErrorCode::LicenseKeyInvalid(
                        "No license found. The default configuration of Databend Community Edition only supports 1 cluster. To use more clusters, please consider upgrading to Databend Enterprise Edition. Learn more at https://docs.databend.com/guides/overview/editions/dee/",
                    ));
                }

                if matches!(cluster_quote.max_nodes_per_cluster, Some(x) if x > 1) {
                    return Err(ErrorCode::LicenseKeyInvalid(
                        "No license found. The default configuration of Databend Community Edition only supports up to 1 nodes per cluster. To use more nodes per cluster, please consider upgrading to Databend Enterprise Edition. Learn more at https://docs.databend.com/guides/overview/editions/dee/",
                    ));
                }

                Ok(())
            }
            _ => Err(ErrorCode::LicenseKeyInvalid(message.into())),
        }
    }

    pub fn verify(&self, feature: &Feature) -> Result<bool, ErrorCode> {
        match (self, feature) {
            (Feature::ComputeQuota(c), Feature::ComputeQuota(v)) => {
                if let Some(thread_num) = c.threads_num {
                    if thread_num <= v.threads_num.unwrap_or(usize::MAX) {
                        return Ok(false);
                    }
                }

                if let Some(max_memory_usage) = c.memory_usage {
                    if max_memory_usage <= v.memory_usage.unwrap_or(usize::MAX) {
                        return Ok(false);
                    }
                }

                Ok(true)
            }
            (Feature::StorageQuota(c), Feature::StorageQuota(v)) => {
                if let Some(max_storage_usage) = c.storage_usage {
                    if max_storage_usage <= v.storage_usage.unwrap_or(usize::MAX) {
                        return Ok(false);
                    }
                }

                Ok(true)
            }
            (Feature::ClusterQuota(c), Feature::ClusterQuota(v)) => {
                if let Some(max_clusters) = c.max_clusters {
                    if max_clusters < v.max_clusters.unwrap_or(usize::MAX) {
                        return Err(ErrorCode::LicenseKeyInvalid(format!(
                            "The number of clusters exceeds the quota specified in the Databend Enterprise Edition license. Maximum allowed: {}, Requested: {}. Please contact Databend to review your licensing options. Learn more at https://docs.databend.com/guides/overview/editions/dee/",
                            max_clusters,
                            v.max_clusters.unwrap_or(usize::MAX)
                        )));
                    }
                }

                if let Some(max_nodes_per_cluster) = c.max_nodes_per_cluster {
                    if max_nodes_per_cluster < v.max_nodes_per_cluster.unwrap_or(usize::MAX) {
                        return Err(ErrorCode::LicenseKeyInvalid(format!(
                            "The number of nodes per cluster exceeds the quota specified in the Databend Enterprise Edition license. Maximum allowed: {}, Requested: {}. Please contact Databend to review your licensing options. Learn more at https://docs.databend.com/guides/overview/editions/dee/",
                            max_nodes_per_cluster,
                            v.max_nodes_per_cluster.unwrap_or(usize::MAX)
                        )));
                    }
                }

                Ok(true)
            }
            (Feature::Test, Feature::Test)
            | (Feature::AggregateIndex, Feature::AggregateIndex)
            | (Feature::ComputedColumn, Feature::ComputedColumn)
            | (Feature::Vacuum, Feature::Vacuum)
            | (Feature::LicenseInfo, Feature::LicenseInfo)
            | (Feature::Stream, Feature::Stream)
            | (Feature::BackgroundService, Feature::BackgroundService)
            | (Feature::DataMask, Feature::DataMask)
            | (Feature::InvertedIndex, Feature::InvertedIndex)
            | (Feature::VirtualColumn, Feature::VirtualColumn)
            | (Feature::AttacheTable, Feature::AttacheTable)
            | (Feature::StorageEncryption, Feature::StorageEncryption) => Ok(true),
            (_, _) => Ok(false),
        }
    }
}

#[derive(Serialize, Deserialize)]
pub struct LicenseInfo {
    #[serde(rename = "type")]
    pub r#type: Option<String>,
    pub org: Option<String>,
    pub tenants: Option<Vec<String>>,
    pub features: Option<Vec<Feature>>,
}

impl fmt::Display for LicenseInfo {
    fn fmt(&self, f: &mut fmt::Formatter<'_>) -> fmt::Result {
        write!(
            f,
            "LicenseInfo{{ type: {}, org: {}, tenants: {}, features: [{}] }}",
            self.r#type.display(),
            self.org.display(),
            self.tenants
                .as_ref()
                .map(|x| x.as_slice().display())
                .display(),
            self.display_features()
        )
    }
}

impl LicenseInfo {
    pub fn display_features(&self) -> impl fmt::Display + '_ {
        /// sort all features in alphabet order and ignore test feature
        struct DisplayFeatures<'a>(&'a LicenseInfo);

        impl<'a> fmt::Display for DisplayFeatures<'a> {
            fn fmt(&self, f: &mut fmt::Formatter<'_>) -> fmt::Result {
                let Some(features) = self.0.features.clone() else {
                    return write!(f, "Unlimited");
                };

                let mut features = features
                    .into_iter()
                    .filter(|f| f != &Feature::Test)
                    .map(|x| x.to_string())
                    .collect::<Vec<_>>();

                features.sort();

                for (i, feat) in features.into_iter().enumerate() {
                    if i > 0 {
                        write!(f, ",")?;
                    }

                    write!(f, "{}", feat)?;
                }
                Ok(())
            }
        }

        DisplayFeatures(self)
    }

    /// Get Storage Quota from given license info.
    ///
    /// Returns the default storage quota if the storage quota is not licensed.
    pub fn get_storage_quota(&self) -> StorageQuota {
        let Some(features) = self.features.as_ref() else {
            return StorageQuota::default();
        };

        features
            .iter()
            .find_map(|f| match f {
                Feature::StorageQuota(v) => Some(v),
                _ => None,
            })
            .cloned()
            .unwrap_or_default()
    }
}

#[cfg(test)]
mod tests {
    use super::*;

    #[test]
    fn test_deserialize_feature_from_string() {
        assert_eq!(
            Feature::LicenseInfo,
            serde_json::from_str::<Feature>("\"license_info\"").unwrap()
        );
        assert_eq!(
            Feature::Vacuum,
            serde_json::from_str::<Feature>("\"Vacuum\"").unwrap()
        );
        assert_eq!(
            Feature::Test,
            serde_json::from_str::<Feature>("\"Test\"").unwrap()
        );
        assert_eq!(
            Feature::VirtualColumn,
            serde_json::from_str::<Feature>("\"VIRTUAL_COLUMN\"").unwrap()
        );
        assert_eq!(
            Feature::BackgroundService,
            serde_json::from_str::<Feature>("\"BackgroundService\"").unwrap()
        );
        assert_eq!(
            Feature::DataMask,
            serde_json::from_str::<Feature>("\"DataMask\"").unwrap()
        );
        assert_eq!(
            Feature::AggregateIndex,
            serde_json::from_str::<Feature>("\"AggregateIndex\"").unwrap()
        );
        assert_eq!(
            Feature::InvertedIndex,
            serde_json::from_str::<Feature>("\"InvertedIndex\"").unwrap()
        );
        assert_eq!(
            Feature::ComputedColumn,
            serde_json::from_str::<Feature>("\"ComputedColumn\"").unwrap()
        );
        assert_eq!(
            Feature::StorageEncryption,
            serde_json::from_str::<Feature>("\"StorageEncryption\"").unwrap()
        );
        assert_eq!(
            Feature::Stream,
            serde_json::from_str::<Feature>("\"Stream\"").unwrap()
        );
        assert_eq!(
            Feature::AttacheTable,
            serde_json::from_str::<Feature>("\"ATTACH_TABLE\"").unwrap()
        );
        assert_eq!(
            Feature::ComputeQuota(ComputeQuota {
                threads_num: Some(1),
                memory_usage: Some(1),
            }),
            serde_json::from_str::<Feature>(
                "{\"ComputeQuota\":{\"threads_num\":1, \"memory_usage\":1}}"
            )
            .unwrap()
        );

        assert_eq!(
            Feature::ComputeQuota(ComputeQuota {
                threads_num: None,
                memory_usage: Some(1),
            }),
            serde_json::from_str::<Feature>("{\"ComputeQuota\":{\"memory_usage\":1}}").unwrap()
        );

        assert_eq!(
            Feature::StorageQuota(StorageQuota {
                storage_usage: Some(1),
            }),
            serde_json::from_str::<Feature>("{\"StorageQuota\":{\"storage_usage\":1}}").unwrap()
        );

        assert_eq!(
            Feature::ClusterQuota(ClusterQuota {
                max_clusters: None,
                max_nodes_per_cluster: Some(1),
            }),
            serde_json::from_str::<Feature>("{\"ClusterQuota\":{\"max_nodes_per_cluster\":1}}")
                .unwrap()
        );

        assert_eq!(
            Feature::AmendTable,
            serde_json::from_str::<Feature>("\"amend_table\"").unwrap()
        );

        assert_eq!(
            Feature::Unknown,
            serde_json::from_str::<Feature>("\"ssss\"").unwrap()
        );
    }

    #[test]
<<<<<<< HEAD
    fn test_cluster_quota_verify_default() {
        assert!(
            Feature::ClusterQuota(ClusterQuota::limit_clusters(1))
                .verify_default("")
                .is_ok()
        );
        assert!(
            Feature::ClusterQuota(ClusterQuota::limit_nodes(1))
                .verify_default("")
                .is_ok()
        );
        assert!(
            Feature::ClusterQuota(ClusterQuota::limit_nodes(2))
                .verify_default("")
                .is_err()
        );

        for nodes in 0..2 {
            assert!(
                Feature::ClusterQuota(ClusterQuota::limit_full(1, nodes))
                    .verify_default("")
                    .is_ok()
            );
        }

        assert!(
            Feature::ClusterQuota(ClusterQuota::limit_clusters(2))
                .verify_default("")
                .is_err()
        );
        assert!(
            Feature::ClusterQuota(ClusterQuota::limit_nodes(4))
                .verify_default("")
                .is_err()
        );
        assert!(
            Feature::ClusterQuota(ClusterQuota::limit_full(2, 1))
                .verify_default("")
                .is_err()
        );
        assert!(
            Feature::ClusterQuota(ClusterQuota::limit_full(1, 4))
                .verify_default("")
                .is_err()
        );
    }

    #[test]
    fn test_cluster_quota_verify() -> Result<(), ErrorCode> {
        let unlimit_feature = Feature::ClusterQuota(ClusterQuota::un_limit());

        for cluster_num in 0..1000 {
            for node_num in 0..1000 {
                let feature =
                    Feature::ClusterQuota(ClusterQuota::limit_full(cluster_num, node_num));
                assert!(unlimit_feature.verify(&feature)?);
            }
        }

        let unlimit_cluster_feature = Feature::ClusterQuota(ClusterQuota::limit_nodes(1));

        for cluster_num in 0..1000 {
            let feature = Feature::ClusterQuota(ClusterQuota::limit_full(cluster_num, 1));
            assert!(unlimit_cluster_feature.verify(&feature)?);
            let feature = Feature::ClusterQuota(ClusterQuota::limit_full(cluster_num, 2));
            assert!(unlimit_cluster_feature.verify(&feature).is_err());
        }

        let unlimit_nodes_feature = Feature::ClusterQuota(ClusterQuota::limit_clusters(1));

        for nodes_num in 0..1000 {
            let feature = Feature::ClusterQuota(ClusterQuota::limit_full(1, nodes_num));
            assert!(unlimit_nodes_feature.verify(&feature)?);
            let feature = Feature::ClusterQuota(ClusterQuota::limit_full(2, nodes_num));
            assert!(unlimit_nodes_feature.verify(&feature).is_err());
        }

        let limit_full = Feature::ClusterQuota(ClusterQuota::limit_full(1, 1));
        let feature = Feature::ClusterQuota(ClusterQuota::limit_full(1, 1));
        assert!(limit_full.verify(&feature)?);
        let feature = Feature::ClusterQuota(ClusterQuota::limit_full(2, 1));
        assert!(limit_full.verify(&feature).is_err());
        let feature = Feature::ClusterQuota(ClusterQuota::limit_full(1, 2));
        assert!(limit_full.verify(&feature).is_err());

        Ok(())
=======
    fn test_display_license_info() {
        let license_info = LicenseInfo {
            r#type: Some("enterprise".to_string()),
            org: Some("databend".to_string()),
            tenants: Some(vec!["databend_tenant".to_string(), "foo".to_string()]),
            features: Some(vec![
                Feature::LicenseInfo,
                Feature::Vacuum,
                Feature::Test,
                Feature::VirtualColumn,
                Feature::BackgroundService,
                Feature::DataMask,
                Feature::AggregateIndex,
                Feature::InvertedIndex,
                Feature::ComputedColumn,
                Feature::StorageEncryption,
                Feature::Stream,
                Feature::AttacheTable,
                Feature::ComputeQuota(ComputeQuota {
                    threads_num: Some(1),
                    memory_usage: Some(1),
                }),
                Feature::StorageQuota(StorageQuota {
                    storage_usage: Some(1),
                }),
                Feature::AmendTable,
            ]),
        };

        assert_eq!(
            "LicenseInfo{ type: enterprise, org: databend, tenants: [databend_tenant,foo], features: [aggregate_index,amend_table,attach_table,background_service,compute_quota(threads_num: 1, memory_usage: 1),computed_column,data_mask,inverted_index,license_info,storage_encryption,storage_quota(storage_usage: 1),stream,vacuum,virtual_column] }",
            license_info.to_string()
        );
>>>>>>> 2dc80eba
    }
}<|MERGE_RESOLUTION|>--- conflicted
+++ resolved
@@ -14,12 +14,9 @@
 
 use std::fmt;
 
-<<<<<<< HEAD
-use databend_common_exception::ErrorCode;
-=======
 use databend_common_base::display::display_option::DisplayOptionExt;
 use databend_common_base::display::display_slice::DisplaySliceExt;
->>>>>>> 2dc80eba
+use databend_common_exception::ErrorCode;
 use serde::Deserialize;
 use serde::Serialize;
 
@@ -144,16 +141,9 @@
 
                 write!(f, ", memory_usage: ")?;
                 match v.memory_usage {
-<<<<<<< HEAD
                     None => write!(f, "memory_usage: unlimited,")?,
                     Some(memory_usage) => write!(f, "memory_usage: {}", memory_usage)?,
                 };
-
-=======
-                    None => write!(f, "unlimited,")?,
-                    Some(memory_usage) => write!(f, "{}", memory_usage)?,
-                }
->>>>>>> 2dc80eba
                 write!(f, ")")
             }
             Feature::StorageQuota(v) => {
@@ -161,7 +151,6 @@
 
                 write!(f, "storage_usage: ")?;
                 match v.storage_usage {
-<<<<<<< HEAD
                     None => write!(f, "storage_usage: unlimited,")?,
                     Some(storage_usage) => write!(f, "storage_usage: {}", storage_usage)?,
                 };
@@ -180,12 +169,6 @@
                     None => write!(f, "max_nodes_per_cluster: unlimited,")?,
                     Some(v) => write!(f, "max_nodes_per_cluster: {}", v)?,
                 };
-
-=======
-                    None => write!(f, "unlimited,")?,
-                    Some(storage_usage) => write!(f, "{}", storage_usage)?,
-                }
->>>>>>> 2dc80eba
                 write!(f, ")")
             }
             Feature::AmendTable => write!(f, "amend_table"),
@@ -460,7 +443,6 @@
     }
 
     #[test]
-<<<<<<< HEAD
     fn test_cluster_quota_verify_default() {
         assert!(
             Feature::ClusterQuota(ClusterQuota::limit_clusters(1))
@@ -547,7 +529,8 @@
         assert!(limit_full.verify(&feature).is_err());
 
         Ok(())
-=======
+    }
+
     fn test_display_license_info() {
         let license_info = LicenseInfo {
             r#type: Some("enterprise".to_string()),
@@ -581,6 +564,5 @@
             "LicenseInfo{ type: enterprise, org: databend, tenants: [databend_tenant,foo], features: [aggregate_index,amend_table,attach_table,background_service,compute_quota(threads_num: 1, memory_usage: 1),computed_column,data_mask,inverted_index,license_info,storage_encryption,storage_quota(storage_usage: 1),stream,vacuum,virtual_column] }",
             license_info.to_string()
         );
->>>>>>> 2dc80eba
     }
 }