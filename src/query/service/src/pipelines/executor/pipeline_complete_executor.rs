--- conflicted
+++ resolved
@@ -67,15 +67,9 @@
             )?)
         };
 
-<<<<<<< HEAD
-        let executor = PipelineExecutor::create(pipeline, settings)?;
-        Ok(PipelineCompleteExecutor {
-            executor,
-            tracking_payload,
-=======
         Ok(PipelineCompleteExecutor {
             executor: Arc::new(executor),
->>>>>>> ff1dcbb2
+            tracking_payload,
         })
     }
 
@@ -93,13 +87,7 @@
                 ));
             }
         }
-<<<<<<< HEAD
 
-        let executor = PipelineExecutor::from_pipelines(pipelines, settings)?;
-        Ok(Arc::new(PipelineCompleteExecutor {
-            executor,
-            tracking_payload,
-=======
         let executor = if settings.enable_new_executor {
             PipelineExecutor::QueriesPipelineExecutor(QueriesPipelineExecutor::from_pipelines(
                 pipelines, settings,
@@ -111,7 +99,7 @@
         };
         Ok(Arc::new(PipelineCompleteExecutor {
             executor: Arc::new(executor),
->>>>>>> ff1dcbb2
+            tracking_payload,
         }))
     }
 
