---------- TABLE INFO ------------
DB.Table: 'system'.'configs', Table: configs-table_id:1, ver:0, Engine: SystemConfigs
-------- TABLE CONTENTS ----------
<<<<<<< HEAD
+-----------+------------------------------------------+----------------------------------+----------+
| Column 0  | Column 1                                 | Column 2                         | Column 3 |
+-----------+------------------------------------------+----------------------------------+----------+
| "log"     | "dir"                                    | "./.databend/logs"               | ""       |
| "log"     | "file.dir"                               | "./.databend/logs"               | ""       |
| "log"     | "file.format"                            | "text"                           | ""       |
| "log"     | "file.level"                             | "DEBUG"                          | ""       |
| "log"     | "file.on"                                | "true"                           | ""       |
| "log"     | "level"                                  | "DEBUG"                          | ""       |
| "log"     | "query_enabled"                          | "false"                          | ""       |
| "log"     | "stderr.format"                          | "text"                           | ""       |
| "log"     | "stderr.level"                           | "INFO"                           | ""       |
| "log"     | "stderr.on"                              | "true"                           | ""       |
| "meta"    | "auto_sync_interval"                     | "0"                              | ""       |
| "meta"    | "client_timeout_in_second"               | "10"                             | ""       |
| "meta"    | "embedded_dir"                           | ""                               | ""       |
| "meta"    | "endpoints"                              | ""                               | ""       |
| "meta"    | "password"                               | ""                               | ""       |
| "meta"    | "rpc_tls_meta_server_root_ca_cert"       | ""                               | ""       |
| "meta"    | "rpc_tls_meta_service_domain_name"       | "localhost"                      | ""       |
| "meta"    | "username"                               | "root"                           | ""       |
| "query"   | "admin_api_address"                      | "127.0.0.1:8080"                 | ""       |
| "query"   | "api_tls_server_cert"                    | ""                               | ""       |
| "query"   | "api_tls_server_key"                     | ""                               | ""       |
| "query"   | "api_tls_server_root_ca_cert"            | ""                               | ""       |
| "query"   | "async_insert_busy_timeout"              | "200"                            | ""       |
| "query"   | "async_insert_max_data_size"             | "10000"                          | ""       |
| "query"   | "async_insert_stale_timeout"             | "0"                              | ""       |
| "query"   | "clickhouse_handler_host"                | "127.0.0.1"                      | ""       |
| "query"   | "clickhouse_handler_port"                | "9000"                           | ""       |
| "query"   | "clickhouse_http_handler_host"           | "127.0.0.1"                      | ""       |
| "query"   | "clickhouse_http_handler_port"           | "8124"                           | ""       |
| "query"   | "cluster_id"                             | ""                               | ""       |
| "query"   | "database_engine_github_enabled"         | "true"                           | ""       |
| "query"   | "flight_api_address"                     | "127.0.0.1:9090"                 | ""       |
| "query"   | "http_handler_host"                      | "127.0.0.1"                      | ""       |
| "query"   | "http_handler_port"                      | "8000"                           | ""       |
| "query"   | "http_handler_result_timeout_secs"       | "60"                             | ""       |
| "query"   | "http_handler_tls_server_cert"           | ""                               | ""       |
| "query"   | "http_handler_tls_server_key"            | ""                               | ""       |
| "query"   | "http_handler_tls_server_root_ca_cert"   | ""                               | ""       |
| "query"   | "internal_enable_sandbox_tenant"         | "false"                          | ""       |
| "query"   | "jwt_key_file"                           | ""                               | ""       |
| "query"   | "management_mode"                        | "false"                          | ""       |
| "query"   | "max_active_sessions"                    | "256"                            | ""       |
| "query"   | "max_memory_limit_enabled"               | "false"                          | ""       |
| "query"   | "max_query_log_size"                     | "10000"                          | ""       |
| "query"   | "max_server_memory_usage"                | "0"                              | ""       |
| "query"   | "metric_api_address"                     | "127.0.0.1:7070"                 | ""       |
| "query"   | "mysql_handler_host"                     | "127.0.0.1"                      | ""       |
| "query"   | "mysql_handler_port"                     | "3307"                           | ""       |
| "query"   | "num_cpus"                               | "0"                              | ""       |
| "query"   | "quota"                                  | "null"                           | ""       |
| "query"   | "rpc_tls_query_server_root_ca_cert"      | ""                               | ""       |
| "query"   | "rpc_tls_query_service_domain_name"      | "localhost"                      | ""       |
| "query"   | "rpc_tls_server_cert"                    | ""                               | ""       |
| "query"   | "rpc_tls_server_key"                     | ""                               | ""       |
| "query"   | "share_endpoint_address"                 | ""                               | ""       |
| "query"   | "share_endpoint_auth_token_file"         | ""                               | ""       |
| "query"   | "table_cache_block_meta_count"           | "102400"                         | ""       |
| "query"   | "table_cache_bloom_index_filter_count"   | "1048576"                        | ""       |
| "query"   | "table_cache_bloom_index_meta_count"     | "3000"                           | ""       |
| "query"   | "table_cache_segment_count"              | "10240"                          | ""       |
| "query"   | "table_cache_snapshot_count"             | "256"                            | ""       |
| "query"   | "table_cache_statistic_count"            | "256"                            | ""       |
| "query"   | "table_data_cache_enabled"               | "false"                          | ""       |
| "query"   | "table_data_cache_in_memory_max_size"    | "0"                              | ""       |
| "query"   | "table_data_cache_population_queue_size" | "65536"                          | ""       |
| "query"   | "table_disk_cache_max_size"              | "21474836480"                    | ""       |
| "query"   | "table_disk_cache_root"                  | "_cache"                         | ""       |
| "query"   | "table_engine_memory_enabled"            | "true"                           | ""       |
| "query"   | "table_memory_cache_mb_size"             | "256"                            | ""       |
| "query"   | "table_meta_cache_enabled"               | "true"                           | ""       |
| "query"   | "tenant_id"                              | "test"                           | ""       |
| "query"   | "users"                                  | ""                               | ""       |
| "query"   | "wait_timeout_mills"                     | "5000"                           | ""       |
| "storage" | "allow_insecure"                         | "false"                          | ""       |
| "storage" | "azblob.account_key"                     | ""                               | ""       |
| "storage" | "azblob.account_name"                    | ""                               | ""       |
| "storage" | "azblob.container"                       | ""                               | ""       |
| "storage" | "azblob.endpoint_url"                    | ""                               | ""       |
| "storage" | "azblob.root"                            | ""                               | ""       |
| "storage" | "cache.fs.data_path"                     | "_data"                          | ""       |
| "storage" | "cache.moka.max_capacity"                | "1073741824"                     | ""       |
| "storage" | "cache.moka.time_to_idle"                | "600"                            | ""       |
| "storage" | "cache.moka.time_to_live"                | "3600"                           | ""       |
| "storage" | "cache.num_cpus"                         | "0"                              | ""       |
| "storage" | "cache.redis.db"                         | "0"                              | ""       |
| "storage" | "cache.redis.default_ttl"                | "0"                              | ""       |
| "storage" | "cache.redis.endpoint_url"               | ""                               | ""       |
| "storage" | "cache.redis.password"                   | ""                               | ""       |
| "storage" | "cache.redis.root"                       | ""                               | ""       |
| "storage" | "cache.redis.username"                   | ""                               | ""       |
| "storage" | "cache.type"                             | "none"                           | ""       |
| "storage" | "fs.data_path"                           | "_data"                          | ""       |
| "storage" | "gcs.bucket"                             | ""                               | ""       |
| "storage" | "gcs.credential"                         | ""                               | ""       |
| "storage" | "gcs.endpoint_url"                       | "https://storage.googleapis.com" | ""       |
| "storage" | "gcs.root"                               | ""                               | ""       |
| "storage" | "hdfs.name_node"                         | ""                               | ""       |
| "storage" | "hdfs.root"                              | ""                               | ""       |
| "storage" | "num_cpus"                               | "0"                              | ""       |
| "storage" | "obs.access_key_id"                      | ""                               | ""       |
| "storage" | "obs.bucket"                             | ""                               | ""       |
| "storage" | "obs.endpoint_url"                       | ""                               | ""       |
| "storage" | "obs.root"                               | ""                               | ""       |
| "storage" | "obs.secret_access_key"                  | ""                               | ""       |
| "storage" | "oss.access_key_id"                      | ""                               | ""       |
| "storage" | "oss.access_key_secret"                  | ""                               | ""       |
| "storage" | "oss.bucket"                             | ""                               | ""       |
| "storage" | "oss.endpoint_url"                       | ""                               | ""       |
| "storage" | "oss.presign_endpoint_url"               | ""                               | ""       |
| "storage" | "oss.root"                               | ""                               | ""       |
| "storage" | "s3.access_key_id"                       | ""                               | ""       |
| "storage" | "s3.bucket"                              | ""                               | ""       |
| "storage" | "s3.enable_virtual_host_style"           | "false"                          | ""       |
| "storage" | "s3.endpoint_url"                        | "https://s3.amazonaws.com"       | ""       |
| "storage" | "s3.external_id"                         | ""                               | ""       |
| "storage" | "s3.master_key"                          | ""                               | ""       |
| "storage" | "s3.region"                              | ""                               | ""       |
| "storage" | "s3.role_arn"                            | ""                               | ""       |
| "storage" | "s3.root"                                | ""                               | ""       |
| "storage" | "s3.secret_access_key"                   | ""                               | ""       |
| "storage" | "s3.security_token"                      | ""                               | ""       |
| "storage" | "type"                                   | "fs"                             | ""       |
+-----------+------------------------------------------+----------------------------------+----------+
=======
+-----------+----------------------------------------+----------------------------------+----------+
| Column 0  | Column 1                               | Column 2                         | Column 3 |
+-----------+----------------------------------------+----------------------------------+----------+
| "log"     | "dir"                                  | "./.databend/logs"               | ""       |
| "log"     | "file.dir"                             | "./.databend/logs"               | ""       |
| "log"     | "file.format"                          | "text"                           | ""       |
| "log"     | "file.level"                           | "DEBUG"                          | ""       |
| "log"     | "file.on"                              | "true"                           | ""       |
| "log"     | "level"                                | "DEBUG"                          | ""       |
| "log"     | "query_enabled"                        | "false"                          | ""       |
| "log"     | "stderr.format"                        | "text"                           | ""       |
| "log"     | "stderr.level"                         | "INFO"                           | ""       |
| "log"     | "stderr.on"                            | "true"                           | ""       |
| "meta"    | "auto_sync_interval"                   | "0"                              | ""       |
| "meta"    | "client_timeout_in_second"             | "10"                             | ""       |
| "meta"    | "embedded_dir"                         | ""                               | ""       |
| "meta"    | "endpoints"                            | ""                               | ""       |
| "meta"    | "password"                             | ""                               | ""       |
| "meta"    | "rpc_tls_meta_server_root_ca_cert"     | ""                               | ""       |
| "meta"    | "rpc_tls_meta_service_domain_name"     | "localhost"                      | ""       |
| "meta"    | "username"                             | "root"                           | ""       |
| "query"   | "admin_api_address"                    | "127.0.0.1:8080"                 | ""       |
| "query"   | "api_tls_server_cert"                  | ""                               | ""       |
| "query"   | "api_tls_server_key"                   | ""                               | ""       |
| "query"   | "api_tls_server_root_ca_cert"          | ""                               | ""       |
| "query"   | "async_insert_busy_timeout"            | "200"                            | ""       |
| "query"   | "async_insert_max_data_size"           | "10000"                          | ""       |
| "query"   | "async_insert_stale_timeout"           | "0"                              | ""       |
| "query"   | "clickhouse_handler_host"              | "127.0.0.1"                      | ""       |
| "query"   | "clickhouse_handler_port"              | "9000"                           | ""       |
| "query"   | "clickhouse_http_handler_host"         | "127.0.0.1"                      | ""       |
| "query"   | "clickhouse_http_handler_port"         | "8124"                           | ""       |
| "query"   | "cluster_id"                           | ""                               | ""       |
| "query"   | "database_engine_github_enabled"       | "true"                           | ""       |
| "query"   | "flight_api_address"                   | "127.0.0.1:9090"                 | ""       |
| "query"   | "http_handler_host"                    | "127.0.0.1"                      | ""       |
| "query"   | "http_handler_port"                    | "8000"                           | ""       |
| "query"   | "http_handler_result_timeout_secs"     | "60"                             | ""       |
| "query"   | "http_handler_tls_server_cert"         | ""                               | ""       |
| "query"   | "http_handler_tls_server_key"          | ""                               | ""       |
| "query"   | "http_handler_tls_server_root_ca_cert" | ""                               | ""       |
| "query"   | "internal_enable_sandbox_tenant"       | "false"                          | ""       |
| "query"   | "jwt_key_file"                         | ""                               | ""       |
| "query"   | "jwt_key_files"                        | ""                               | ""       |
| "query"   | "management_mode"                      | "false"                          | ""       |
| "query"   | "max_active_sessions"                  | "256"                            | ""       |
| "query"   | "max_memory_limit_enabled"             | "false"                          | ""       |
| "query"   | "max_query_log_size"                   | "10000"                          | ""       |
| "query"   | "max_server_memory_usage"              | "0"                              | ""       |
| "query"   | "metric_api_address"                   | "127.0.0.1:7070"                 | ""       |
| "query"   | "mysql_handler_host"                   | "127.0.0.1"                      | ""       |
| "query"   | "mysql_handler_port"                   | "3307"                           | ""       |
| "query"   | "num_cpus"                             | "0"                              | ""       |
| "query"   | "quota"                                | "null"                           | ""       |
| "query"   | "rpc_tls_query_server_root_ca_cert"    | ""                               | ""       |
| "query"   | "rpc_tls_query_service_domain_name"    | "localhost"                      | ""       |
| "query"   | "rpc_tls_server_cert"                  | ""                               | ""       |
| "query"   | "rpc_tls_server_key"                   | ""                               | ""       |
| "query"   | "share_endpoint_address"               | ""                               | ""       |
| "query"   | "share_endpoint_auth_token_file"       | ""                               | ""       |
| "query"   | "table_cache_block_meta_count"         | "102400"                         | ""       |
| "query"   | "table_cache_bloom_index_filter_count" | "1048576"                        | ""       |
| "query"   | "table_cache_bloom_index_meta_count"   | "3000"                           | ""       |
| "query"   | "table_cache_segment_count"            | "10240"                          | ""       |
| "query"   | "table_cache_snapshot_count"           | "256"                            | ""       |
| "query"   | "table_cache_statistic_count"          | "256"                            | ""       |
| "query"   | "table_disk_cache_mb_size"             | "1024"                           | ""       |
| "query"   | "table_disk_cache_root"                | "_cache"                         | ""       |
| "query"   | "table_engine_memory_enabled"          | "true"                           | ""       |
| "query"   | "table_memory_cache_mb_size"           | "256"                            | ""       |
| "query"   | "table_meta_cache_enabled"             | "true"                           | ""       |
| "query"   | "tenant_id"                            | "test"                           | ""       |
| "query"   | "users"                                | ""                               | ""       |
| "query"   | "wait_timeout_mills"                   | "5000"                           | ""       |
| "storage" | "allow_insecure"                       | "false"                          | ""       |
| "storage" | "azblob.account_key"                   | ""                               | ""       |
| "storage" | "azblob.account_name"                  | ""                               | ""       |
| "storage" | "azblob.container"                     | ""                               | ""       |
| "storage" | "azblob.endpoint_url"                  | ""                               | ""       |
| "storage" | "azblob.root"                          | ""                               | ""       |
| "storage" | "cache.fs.data_path"                   | "_data"                          | ""       |
| "storage" | "cache.moka.max_capacity"              | "1073741824"                     | ""       |
| "storage" | "cache.moka.time_to_idle"              | "600"                            | ""       |
| "storage" | "cache.moka.time_to_live"              | "3600"                           | ""       |
| "storage" | "cache.num_cpus"                       | "0"                              | ""       |
| "storage" | "cache.redis.db"                       | "0"                              | ""       |
| "storage" | "cache.redis.default_ttl"              | "0"                              | ""       |
| "storage" | "cache.redis.endpoint_url"             | ""                               | ""       |
| "storage" | "cache.redis.password"                 | ""                               | ""       |
| "storage" | "cache.redis.root"                     | ""                               | ""       |
| "storage" | "cache.redis.username"                 | ""                               | ""       |
| "storage" | "cache.type"                           | "none"                           | ""       |
| "storage" | "fs.data_path"                         | "_data"                          | ""       |
| "storage" | "gcs.bucket"                           | ""                               | ""       |
| "storage" | "gcs.credential"                       | ""                               | ""       |
| "storage" | "gcs.endpoint_url"                     | "https://storage.googleapis.com" | ""       |
| "storage" | "gcs.root"                             | ""                               | ""       |
| "storage" | "hdfs.name_node"                       | ""                               | ""       |
| "storage" | "hdfs.root"                            | ""                               | ""       |
| "storage" | "num_cpus"                             | "0"                              | ""       |
| "storage" | "obs.access_key_id"                    | ""                               | ""       |
| "storage" | "obs.bucket"                           | ""                               | ""       |
| "storage" | "obs.endpoint_url"                     | ""                               | ""       |
| "storage" | "obs.root"                             | ""                               | ""       |
| "storage" | "obs.secret_access_key"                | ""                               | ""       |
| "storage" | "oss.access_key_id"                    | ""                               | ""       |
| "storage" | "oss.access_key_secret"                | ""                               | ""       |
| "storage" | "oss.bucket"                           | ""                               | ""       |
| "storage" | "oss.endpoint_url"                     | ""                               | ""       |
| "storage" | "oss.presign_endpoint_url"             | ""                               | ""       |
| "storage" | "oss.root"                             | ""                               | ""       |
| "storage" | "s3.access_key_id"                     | ""                               | ""       |
| "storage" | "s3.bucket"                            | ""                               | ""       |
| "storage" | "s3.enable_virtual_host_style"         | "false"                          | ""       |
| "storage" | "s3.endpoint_url"                      | "https://s3.amazonaws.com"       | ""       |
| "storage" | "s3.external_id"                       | ""                               | ""       |
| "storage" | "s3.master_key"                        | ""                               | ""       |
| "storage" | "s3.region"                            | ""                               | ""       |
| "storage" | "s3.role_arn"                          | ""                               | ""       |
| "storage" | "s3.root"                              | ""                               | ""       |
| "storage" | "s3.secret_access_key"                 | ""                               | ""       |
| "storage" | "s3.security_token"                    | ""                               | ""       |
| "storage" | "type"                                 | "fs"                             | ""       |
+-----------+----------------------------------------+----------------------------------+----------+
>>>>>>> f8f8be0b

<|MERGE_RESOLUTION|>--- conflicted
+++ resolved
@@ -1,134 +1,6 @@
 ---------- TABLE INFO ------------
 DB.Table: 'system'.'configs', Table: configs-table_id:1, ver:0, Engine: SystemConfigs
 -------- TABLE CONTENTS ----------
-<<<<<<< HEAD
-+-----------+------------------------------------------+----------------------------------+----------+
-| Column 0  | Column 1                                 | Column 2                         | Column 3 |
-+-----------+------------------------------------------+----------------------------------+----------+
-| "log"     | "dir"                                    | "./.databend/logs"               | ""       |
-| "log"     | "file.dir"                               | "./.databend/logs"               | ""       |
-| "log"     | "file.format"                            | "text"                           | ""       |
-| "log"     | "file.level"                             | "DEBUG"                          | ""       |
-| "log"     | "file.on"                                | "true"                           | ""       |
-| "log"     | "level"                                  | "DEBUG"                          | ""       |
-| "log"     | "query_enabled"                          | "false"                          | ""       |
-| "log"     | "stderr.format"                          | "text"                           | ""       |
-| "log"     | "stderr.level"                           | "INFO"                           | ""       |
-| "log"     | "stderr.on"                              | "true"                           | ""       |
-| "meta"    | "auto_sync_interval"                     | "0"                              | ""       |
-| "meta"    | "client_timeout_in_second"               | "10"                             | ""       |
-| "meta"    | "embedded_dir"                           | ""                               | ""       |
-| "meta"    | "endpoints"                              | ""                               | ""       |
-| "meta"    | "password"                               | ""                               | ""       |
-| "meta"    | "rpc_tls_meta_server_root_ca_cert"       | ""                               | ""       |
-| "meta"    | "rpc_tls_meta_service_domain_name"       | "localhost"                      | ""       |
-| "meta"    | "username"                               | "root"                           | ""       |
-| "query"   | "admin_api_address"                      | "127.0.0.1:8080"                 | ""       |
-| "query"   | "api_tls_server_cert"                    | ""                               | ""       |
-| "query"   | "api_tls_server_key"                     | ""                               | ""       |
-| "query"   | "api_tls_server_root_ca_cert"            | ""                               | ""       |
-| "query"   | "async_insert_busy_timeout"              | "200"                            | ""       |
-| "query"   | "async_insert_max_data_size"             | "10000"                          | ""       |
-| "query"   | "async_insert_stale_timeout"             | "0"                              | ""       |
-| "query"   | "clickhouse_handler_host"                | "127.0.0.1"                      | ""       |
-| "query"   | "clickhouse_handler_port"                | "9000"                           | ""       |
-| "query"   | "clickhouse_http_handler_host"           | "127.0.0.1"                      | ""       |
-| "query"   | "clickhouse_http_handler_port"           | "8124"                           | ""       |
-| "query"   | "cluster_id"                             | ""                               | ""       |
-| "query"   | "database_engine_github_enabled"         | "true"                           | ""       |
-| "query"   | "flight_api_address"                     | "127.0.0.1:9090"                 | ""       |
-| "query"   | "http_handler_host"                      | "127.0.0.1"                      | ""       |
-| "query"   | "http_handler_port"                      | "8000"                           | ""       |
-| "query"   | "http_handler_result_timeout_secs"       | "60"                             | ""       |
-| "query"   | "http_handler_tls_server_cert"           | ""                               | ""       |
-| "query"   | "http_handler_tls_server_key"            | ""                               | ""       |
-| "query"   | "http_handler_tls_server_root_ca_cert"   | ""                               | ""       |
-| "query"   | "internal_enable_sandbox_tenant"         | "false"                          | ""       |
-| "query"   | "jwt_key_file"                           | ""                               | ""       |
-| "query"   | "management_mode"                        | "false"                          | ""       |
-| "query"   | "max_active_sessions"                    | "256"                            | ""       |
-| "query"   | "max_memory_limit_enabled"               | "false"                          | ""       |
-| "query"   | "max_query_log_size"                     | "10000"                          | ""       |
-| "query"   | "max_server_memory_usage"                | "0"                              | ""       |
-| "query"   | "metric_api_address"                     | "127.0.0.1:7070"                 | ""       |
-| "query"   | "mysql_handler_host"                     | "127.0.0.1"                      | ""       |
-| "query"   | "mysql_handler_port"                     | "3307"                           | ""       |
-| "query"   | "num_cpus"                               | "0"                              | ""       |
-| "query"   | "quota"                                  | "null"                           | ""       |
-| "query"   | "rpc_tls_query_server_root_ca_cert"      | ""                               | ""       |
-| "query"   | "rpc_tls_query_service_domain_name"      | "localhost"                      | ""       |
-| "query"   | "rpc_tls_server_cert"                    | ""                               | ""       |
-| "query"   | "rpc_tls_server_key"                     | ""                               | ""       |
-| "query"   | "share_endpoint_address"                 | ""                               | ""       |
-| "query"   | "share_endpoint_auth_token_file"         | ""                               | ""       |
-| "query"   | "table_cache_block_meta_count"           | "102400"                         | ""       |
-| "query"   | "table_cache_bloom_index_filter_count"   | "1048576"                        | ""       |
-| "query"   | "table_cache_bloom_index_meta_count"     | "3000"                           | ""       |
-| "query"   | "table_cache_segment_count"              | "10240"                          | ""       |
-| "query"   | "table_cache_snapshot_count"             | "256"                            | ""       |
-| "query"   | "table_cache_statistic_count"            | "256"                            | ""       |
-| "query"   | "table_data_cache_enabled"               | "false"                          | ""       |
-| "query"   | "table_data_cache_in_memory_max_size"    | "0"                              | ""       |
-| "query"   | "table_data_cache_population_queue_size" | "65536"                          | ""       |
-| "query"   | "table_disk_cache_max_size"              | "21474836480"                    | ""       |
-| "query"   | "table_disk_cache_root"                  | "_cache"                         | ""       |
-| "query"   | "table_engine_memory_enabled"            | "true"                           | ""       |
-| "query"   | "table_memory_cache_mb_size"             | "256"                            | ""       |
-| "query"   | "table_meta_cache_enabled"               | "true"                           | ""       |
-| "query"   | "tenant_id"                              | "test"                           | ""       |
-| "query"   | "users"                                  | ""                               | ""       |
-| "query"   | "wait_timeout_mills"                     | "5000"                           | ""       |
-| "storage" | "allow_insecure"                         | "false"                          | ""       |
-| "storage" | "azblob.account_key"                     | ""                               | ""       |
-| "storage" | "azblob.account_name"                    | ""                               | ""       |
-| "storage" | "azblob.container"                       | ""                               | ""       |
-| "storage" | "azblob.endpoint_url"                    | ""                               | ""       |
-| "storage" | "azblob.root"                            | ""                               | ""       |
-| "storage" | "cache.fs.data_path"                     | "_data"                          | ""       |
-| "storage" | "cache.moka.max_capacity"                | "1073741824"                     | ""       |
-| "storage" | "cache.moka.time_to_idle"                | "600"                            | ""       |
-| "storage" | "cache.moka.time_to_live"                | "3600"                           | ""       |
-| "storage" | "cache.num_cpus"                         | "0"                              | ""       |
-| "storage" | "cache.redis.db"                         | "0"                              | ""       |
-| "storage" | "cache.redis.default_ttl"                | "0"                              | ""       |
-| "storage" | "cache.redis.endpoint_url"               | ""                               | ""       |
-| "storage" | "cache.redis.password"                   | ""                               | ""       |
-| "storage" | "cache.redis.root"                       | ""                               | ""       |
-| "storage" | "cache.redis.username"                   | ""                               | ""       |
-| "storage" | "cache.type"                             | "none"                           | ""       |
-| "storage" | "fs.data_path"                           | "_data"                          | ""       |
-| "storage" | "gcs.bucket"                             | ""                               | ""       |
-| "storage" | "gcs.credential"                         | ""                               | ""       |
-| "storage" | "gcs.endpoint_url"                       | "https://storage.googleapis.com" | ""       |
-| "storage" | "gcs.root"                               | ""                               | ""       |
-| "storage" | "hdfs.name_node"                         | ""                               | ""       |
-| "storage" | "hdfs.root"                              | ""                               | ""       |
-| "storage" | "num_cpus"                               | "0"                              | ""       |
-| "storage" | "obs.access_key_id"                      | ""                               | ""       |
-| "storage" | "obs.bucket"                             | ""                               | ""       |
-| "storage" | "obs.endpoint_url"                       | ""                               | ""       |
-| "storage" | "obs.root"                               | ""                               | ""       |
-| "storage" | "obs.secret_access_key"                  | ""                               | ""       |
-| "storage" | "oss.access_key_id"                      | ""                               | ""       |
-| "storage" | "oss.access_key_secret"                  | ""                               | ""       |
-| "storage" | "oss.bucket"                             | ""                               | ""       |
-| "storage" | "oss.endpoint_url"                       | ""                               | ""       |
-| "storage" | "oss.presign_endpoint_url"               | ""                               | ""       |
-| "storage" | "oss.root"                               | ""                               | ""       |
-| "storage" | "s3.access_key_id"                       | ""                               | ""       |
-| "storage" | "s3.bucket"                              | ""                               | ""       |
-| "storage" | "s3.enable_virtual_host_style"           | "false"                          | ""       |
-| "storage" | "s3.endpoint_url"                        | "https://s3.amazonaws.com"       | ""       |
-| "storage" | "s3.external_id"                         | ""                               | ""       |
-| "storage" | "s3.master_key"                          | ""                               | ""       |
-| "storage" | "s3.region"                              | ""                               | ""       |
-| "storage" | "s3.role_arn"                            | ""                               | ""       |
-| "storage" | "s3.root"                                | ""                               | ""       |
-| "storage" | "s3.secret_access_key"                   | ""                               | ""       |
-| "storage" | "s3.security_token"                      | ""                               | ""       |
-| "storage" | "type"                                   | "fs"                             | ""       |
-+-----------+------------------------------------------+----------------------------------+----------+
-=======
 +-----------+----------------------------------------+----------------------------------+----------+
 | Column 0  | Column 1                               | Column 2                         | Column 3 |
 +-----------+----------------------------------------+----------------------------------+----------+
@@ -253,5 +125,4 @@
 | "storage" | "s3.security_token"                    | ""                               | ""       |
 | "storage" | "type"                                 | "fs"                             | ""       |
 +-----------+----------------------------------------+----------------------------------+----------+
->>>>>>> f8f8be0b
 
