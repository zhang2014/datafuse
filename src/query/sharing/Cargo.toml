--- conflicted
+++ resolved
@@ -22,11 +22,7 @@
 common-storage = { path = "../../common/storage" }
 common-users = { path = "../users" }
 
-<<<<<<< HEAD
 async-backtrace = { workspace = true }
-chrono = { workspace = true }
-=======
->>>>>>> aa1cd916
 http = "0.2"
 log = "0.4"
 moka = "0.10"
