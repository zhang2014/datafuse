--- conflicted
+++ resolved
@@ -44,34 +44,20 @@
     pub fn resolve(&mut self, scalar: &ScalarExpr, span: Span) -> Result<ScalarExpr> {
         if let Some(index) = self.bind_context.aggregate_info.group_items_map.get(scalar) {
             let column = &self.bind_context.aggregate_info.group_items[*index];
-<<<<<<< HEAD
-            if let ScalarExpr::BoundColumnRef(column_ref) = &column.scalar {
-                return Ok(BoundColumnRef {
-                    span: column_ref.span,
-                    column: column_ref.column.clone(),
-                }
-                .into());
-=======
             let mut column_binding = if let ScalarExpr::BoundColumnRef(column_ref) = &column.scalar
             {
                 column_ref.column.clone()
->>>>>>> 23e92165
             } else {
-                return Ok(BoundColumnRef {
-                    span: None,
-                    column: ColumnBinding {
-                        database_name: None,
-                        table_name: None,
-                        column_name: "group_item".to_string(),
-                        index: column.index,
-                        data_type: Box::new(column.scalar.data_type()?),
-                        visibility: Visibility::Visible,
-                    },
+                ColumnBinding {
+                    database_name: None,
+                    table_name: None,
+                    column_name: "group_item".to_string(),
+                    index: column.index,
+                    data_type: Box::new(column.scalar.data_type()?),
+                    visibility: Visibility::Visible,
                 }
-                .into());
+                .into()
             };
-<<<<<<< HEAD
-=======
 
             if let Some(grouping_id) = &self.bind_context.aggregate_info.grouping_id_column {
                 if grouping_id.index != column_binding.index {
@@ -80,10 +66,10 @@
             }
 
             return Ok(BoundColumnRef {
+                span: scalar.span(),
                 column: column_binding,
             }
             .into());
->>>>>>> 23e92165
         }
 
         match scalar {
