[package]
name = "databend-common-ast"
version = "0.0.0"
publish = true
description = "SQL parser for Databend"
authors = { workspace = true }
license = { workspace = true }
edition = { workspace = true }

[lib]
doctest = false

[dependencies]
derive-visitor = { workspace = true }
enum-as-inner = "0.5.1"
ethnum = { workspace = true }
fast-float = "0.2.0"
indent = "0.1.1"
itertools = { workspace = true }
logos = "0.12.1"
minitrace = { workspace = true }
nom = "7.1.1"
nom-rule = "0.3.0"
ordered-float = { workspace = true }
pratt = "0.4.0"
pretty = "0.11.3"
pretty_assertions = "1.3.0"
<<<<<<< HEAD
recursive = "0.1.1"
=======
rspack-codespan-reporting = "0.11"
>>>>>>> 0ce48c9e
serde = { workspace = true }
serde_json = { workspace = true }
strsim = "0.10"
strum = "0.24"
strum_macros = "0.24"
unindent = "0.2.3"
url = "2.3.1"

[dev-dependencies]
criterion = { workspace = true }
goldenfile = "1.4"
regex = { workspace = true }

[[bench]]
name = "bench"
harness = false

[lints]
workspace = true<|MERGE_RESOLUTION|>--- conflicted
+++ resolved
@@ -25,11 +25,8 @@
 pratt = "0.4.0"
 pretty = "0.11.3"
 pretty_assertions = "1.3.0"
-<<<<<<< HEAD
 recursive = "0.1.1"
-=======
 rspack-codespan-reporting = "0.11"
->>>>>>> 0ce48c9e
 serde = { workspace = true }
 serde_json = { workspace = true }
 strsim = "0.10"
