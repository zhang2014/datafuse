--- conflicted
+++ resolved
@@ -19,9 +19,6 @@
 use common_catalog::table_context::TableContext;
 use common_exception::ErrorCode;
 use common_exception::Result;
-<<<<<<< HEAD
-use common_expression::Chunk;
-=======
 use common_expression::types::AnyType;
 use common_expression::types::DataType;
 use common_expression::Chunk;
@@ -30,7 +27,6 @@
 use common_expression::Scalar;
 use common_expression::SchemaDataType;
 use common_expression::Value;
->>>>>>> a46e1bc2
 use common_meta_app::schema::TableIdent;
 use common_meta_app::schema::TableInfo;
 use common_meta_app::schema::TableMeta;
@@ -49,17 +45,9 @@
         &self.table_info
     }
 
-<<<<<<< HEAD
-    fn get_full_data(&self, _: Arc<dyn TableContext>) -> Result<Chunk> {
-        let values = Self::build_columns().map_err(convert_je_err)?;
-        Ok(Chunk::new(vec![
-            VariantObjectType {}.create_column(&values)?,
-        ]))
-=======
     fn get_full_data(&self, ctx: Arc<dyn TableContext>) -> Result<Chunk> {
         let values = Self::build_columns().map_err(convert_je_err)?;
         Ok(Chunk::new_from_sequence(values, 1))
->>>>>>> a46e1bc2
     }
 }
 
