--- conflicted
+++ resolved
@@ -21,6 +21,7 @@
 use common_catalog::plan::Projection;
 use common_catalog::table::ColumnId;
 use common_catalog::table_context::TableContext;
+use common_exception::ErrorCode;
 use common_exception::Result;
 use common_expression::types::DataType;
 use common_expression::DataField;
@@ -43,68 +44,6 @@
     pub(crate) column_nodes: ColumnNodes,
     pub(crate) parquet_schema_descriptor: SchemaDescriptor,
     pub(crate) default_vals: Vec<Scalar>,
-}
-
-<<<<<<< HEAD
-=======
-pub struct OwnerMemory {
-    chunks: HashMap<usize, Vec<u8>>,
-}
-
-impl OwnerMemory {
-    pub fn create(chunks: Vec<(usize, Vec<u8>)>) -> OwnerMemory {
-        let chunks = chunks.into_iter().collect::<HashMap<_, _>>();
-        OwnerMemory { chunks }
-    }
-
-    pub fn get_chunk(&self, index: usize, path: &str) -> Result<&[u8]> {
-        match self.chunks.get(&index) {
-            Some(chunk) => Ok(chunk.as_slice()),
-            None => Err(ErrorCode::Internal(format!(
-                "It's a terrible bug, not found range data, merged_range_idx:{}, path:{}",
-                index, path
-            ))),
-        }
-    }
-}
-
-pub struct MergeIOReadResult
-where Self: 'static
-{
-    path: String,
-    owner_memory: OwnerMemory,
-    columns_chunks: HashMap<usize, (usize, Range<usize>)>,
-}
-
-impl MergeIOReadResult
-where Self: 'static
-{
-    pub fn create(owner_memory: OwnerMemory, capacity: usize, path: String) -> MergeIOReadResult {
-        MergeIOReadResult {
-            path,
-            owner_memory,
-            columns_chunks: HashMap::with_capacity(capacity),
-        }
-    }
-
-    pub fn columns_chunks(&self) -> Result<Vec<(usize, &[u8])>> {
-        let mut res = Vec::with_capacity(self.columns_chunks.len());
-
-        for (column_idx, (chunk_idx, range)) in &self.columns_chunks {
-            let chunk = self.owner_memory.get_chunk(*chunk_idx, &self.path)?;
-            res.push((*column_idx, &chunk[range.clone()]));
-        }
-
-        Ok(res)
-    }
-
-    pub fn get_chunk(&self, index: usize, path: &str) -> Result<&[u8]> {
-        self.owner_memory.get_chunk(index, path)
-    }
-
-    pub fn add_column_chunk(&mut self, chunk: usize, column: usize, range: Range<usize>) {
-        self.columns_chunks.insert(column, (chunk, range));
-    }
 }
 
 fn inner_project_field_default_values(default_vals: &[Scalar], paths: &[usize]) -> Result<Scalar> {
@@ -131,7 +70,6 @@
     }
 }
 
->>>>>>> 9037581e
 impl BlockReader {
     pub fn create(
         operator: Operator,
