//  Copyright 2021 Datafuse Labs.
//
//  Licensed under the Apache License, Version 2.0 (the "License");
//  you may not use this file except in compliance with the License.
//  You may obtain a copy of the License at
//
//      http://www.apache.org/licenses/LICENSE-2.0
//
//  Unless required by applicable law or agreed to in writing, software
//  distributed under the License is distributed on an "AS IS" BASIS,
//  WITHOUT WARRANTIES OR CONDITIONS OF ANY KIND, either express or implied.
//  See the License for the specific language governing permissions and
//  limitations under the License.

use std::any::Any;
use std::collections::HashMap;
use std::convert::TryFrom;
use std::str;
use std::str::FromStr;
use std::sync::Arc;

use common_catalog::catalog::StorageDescription;
use common_catalog::plan::DataSourcePlan;
use common_catalog::plan::PartStatistics;
use common_catalog::plan::Partitions;
use common_catalog::plan::PushDownInfo;
use common_catalog::table::AppendMode;
use common_catalog::table::ColumnId;
use common_catalog::table::ColumnStatistics;
use common_catalog::table::ColumnStatisticsProvider;
use common_catalog::table::CompactTarget;
use common_catalog::table::NavigationDescriptor;
use common_catalog::table_context::TableContext;
use common_catalog::table_mutator::TableMutator;
use common_exception::ErrorCode;
use common_exception::Result;
use common_expression::Chunk;
use common_expression::ChunkCompactThresholds;
// use common_sql::ExpressionParser;
use common_expression::RemoteExpr;
use common_meta_app::schema::DatabaseType;
use common_meta_app::schema::TableInfo;
use common_sharing::create_share_table_operator;
use common_storage::init_operator;
use common_storage::CacheOperator;
use common_storage::DataOperator;
use common_storage::FuseCachePolicy;
use common_storage::ShareTableConfig;
use common_storage::StorageMetrics;
use common_storage::StorageMetricsLayer;
use common_storages_table_meta::meta::ClusterKey;
use common_storages_table_meta::meta::ColumnStatistics as FuseColumnStatistics;
use common_storages_table_meta::meta::Statistics as FuseStatistics;
use common_storages_table_meta::meta::TableSnapshot;
use common_storages_table_meta::meta::TableSnapshotStatistics;
use common_storages_table_meta::meta::Versioned;
use common_storages_table_meta::table::table_storage_prefix;
use common_storages_table_meta::table::OPT_KEY_DATABASE_ID;
use common_storages_table_meta::table::OPT_KEY_LEGACY_SNAPSHOT_LOC;
use common_storages_table_meta::table::OPT_KEY_SNAPSHOT_LOCATION;
use common_storages_table_meta::table::OPT_KEY_STORAGE_FORMAT;
use opendal::layers::CacheLayer;
use opendal::Operator;
use uuid::Uuid;

use crate::io::MetaReaders;
use crate::io::TableMetaLocationGenerator;
use crate::operations::AppendOperationLogEntry;
use crate::operations::ReadDataKind;
use crate::pipelines::Pipeline;
use crate::NavigationPoint;
use crate::Table;
use crate::TableStatistics;
use crate::DEFAULT_BLOCK_SIZE_IN_MEM_SIZE_THRESHOLD;
use crate::DEFAULT_ROW_PER_BLOCK;
use crate::FUSE_OPT_KEY_BLOCK_IN_MEM_SIZE_THRESHOLD;
use crate::FUSE_OPT_KEY_ROW_PER_BLOCK;
use crate::FUSE_TBL_LAST_SNAPSHOT_HINT;

#[derive(Clone)]
pub struct FuseTable {
    pub(crate) table_info: TableInfo,
    pub(crate) meta_location_generator: TableMetaLocationGenerator,

    pub(crate) cluster_key_meta: Option<ClusterKey>,
    pub(crate) storage_format: FuseStorageFormat,

    pub(crate) operator: Operator,
    pub(crate) data_metrics: Arc<StorageMetrics>,
}

impl FuseTable {
    pub fn try_create(table_info: TableInfo) -> Result<Box<dyn Table>> {
        Ok(Self::do_create(table_info)?)
    }

    pub fn do_create(table_info: TableInfo) -> Result<Box<FuseTable>> {
        let storage_prefix = Self::parse_storage_prefix(&table_info)?;
        let cluster_key_meta = table_info.meta.cluster_key();

        let mut operator = match table_info.db_type.clone() {
            DatabaseType::ShareDB(share_ident) => create_share_table_operator(
                ShareTableConfig::share_endpoint_address(),
                ShareTableConfig::share_endpoint_token(),
                &share_ident.tenant,
                &share_ident.share_name,
                &table_info.name,
            ),
            DatabaseType::NormalDB => {
                let storage_params = table_info.meta.storage_params.clone();
                match storage_params {
                    Some(sp) => init_operator(&sp)?,
                    None => DataOperator::instance().operator(),
                }
            }
        };

        let data_metrics = Arc::new(StorageMetrics::default());
        operator = operator.layer(StorageMetricsLayer::new(data_metrics.clone()));
        // If cache op is valid, layered with ContentCacheLayer.
        if let Some(cache_op) = CacheOperator::instance() {
            operator =
                operator.layer(CacheLayer::new(cache_op).with_policy(FuseCachePolicy::new()));
        }

        let storage_format = table_info
            .options()
            .get(OPT_KEY_STORAGE_FORMAT)
            .cloned()
            .unwrap_or_default();

        Ok(Box::new(FuseTable {
            table_info,
            meta_location_generator: TableMetaLocationGenerator::with_prefix(storage_prefix),
            cluster_key_meta,
            operator,
            data_metrics,
            storage_format: FuseStorageFormat::from_str(storage_format.as_str())?,
        }))
    }

    pub fn description() -> StorageDescription {
        StorageDescription {
            engine_name: "FUSE".to_string(),
            comment: "FUSE Storage Engine".to_string(),
            support_cluster_key: true,
        }
    }

    pub fn meta_location_generator(&self) -> &TableMetaLocationGenerator {
        &self.meta_location_generator
    }

    pub fn parse_storage_prefix(table_info: &TableInfo) -> Result<String> {
        let table_id = table_info.ident.table_id;
        let db_id = table_info
            .options()
            .get(OPT_KEY_DATABASE_ID)
            .ok_or_else(|| {
                ErrorCode::Internal(format!(
                    "Invalid fuse table, table option {} not found",
                    OPT_KEY_DATABASE_ID
                ))
            })?;
        Ok(table_storage_prefix(db_id, table_id))
    }

    pub fn table_snapshot_statistics_format_version(&self, location: &String) -> u64 {
        TableMetaLocationGenerator::snapshot_version(location)
    }

    #[tracing::instrument(level = "debug", skip_all)]
    pub(crate) async fn read_table_snapshot_statistics(
        &self,
        snapshot: Option<&Arc<TableSnapshot>>,
    ) -> Result<Option<Arc<TableSnapshotStatistics>>> {
        match snapshot {
            Some(snapshot) => {
                if let Some(loc) = &snapshot.table_statistics_location {
                    let ver = self.table_snapshot_statistics_format_version(loc);
                    let reader = MetaReaders::table_snapshot_statistics_reader(self.get_operator());
                    Ok(Some(reader.read(loc.as_str(), None, ver).await?))
                } else {
                    Ok(None)
                }
            }
            None => Ok(None),
        }
    }

    #[tracing::instrument(level = "debug", skip_all)]
    pub async fn read_table_snapshot(&self) -> Result<Option<Arc<TableSnapshot>>> {
        if let Some(loc) = self.snapshot_loc().await? {
            let reader = MetaReaders::table_snapshot_reader(self.get_operator());
            let ver = self.snapshot_format_version().await?;
            Ok(Some(reader.read(loc.as_str(), None, ver).await?))
        } else {
            Ok(None)
        }
    }

    pub async fn snapshot_format_version(&self) -> Result<u64> {
        match self.snapshot_loc().await? {
            Some(loc) => Ok(TableMetaLocationGenerator::snapshot_version(loc.as_str())),
            None => {
                // No snapshot location here, indicates that there are no data of this table yet
                // in this case, we just returns the current snapshot version
                Ok(TableSnapshot::VERSION)
            }
        }
    }

    pub async fn snapshot_loc(&self) -> Result<Option<String>> {
        match self.table_info.db_type {
            DatabaseType::ShareDB(_) => {
                let url = FUSE_TBL_LAST_SNAPSHOT_HINT;
                let data = self.operator.object(url).read().await?;
                let s = str::from_utf8(&data)?;
                Ok(Some(s.to_string()))
            }
            DatabaseType::NormalDB => {
                let options = self.table_info.options();
                Ok(options
                    .get(OPT_KEY_SNAPSHOT_LOCATION)
                    // for backward compatibility, we check the legacy table option
                    .or_else(|| options.get(OPT_KEY_LEGACY_SNAPSHOT_LOC))
                    .cloned())
            }
        }
    }

    pub fn get_operator(&self) -> Operator {
        self.operator.clone()
    }

    pub fn get_operator_ref(&self) -> &Operator {
        &self.operator
    }

    pub fn try_from_table(tbl: &dyn Table) -> Result<&FuseTable> {
        tbl.as_any().downcast_ref::<FuseTable>().ok_or_else(|| {
            ErrorCode::Internal(format!(
                "expects table of engine FUSE, but got {}",
                tbl.engine()
            ))
        })
    }

    pub fn transient(&self) -> bool {
        self.table_info.meta.options.contains_key("TRANSIENT")
    }
}

#[async_trait::async_trait]
impl Table for FuseTable {
    fn is_local(&self) -> bool {
        false
    }

    fn as_any(&self) -> &dyn Any {
        self
    }

    fn get_table_info(&self) -> &TableInfo {
        &self.table_info
    }

    fn get_data_metrics(&self) -> Option<Arc<StorageMetrics>> {
        Some(self.data_metrics.clone())
    }

    fn benefit_column_prune(&self) -> bool {
        true
    }

    fn has_exact_total_row_count(&self) -> bool {
        true
    }

<<<<<<< HEAD
    fn cluster_keys(&self) -> Vec<RemoteExpr<String>> {
        todo!("expression");
        // let table_meta = Arc::new(self.clone());
        // if let Some((_, order)) = &self.cluster_key_meta {
        //     let cluster_keys = ExpressionParser::parse_exprs(table_meta, order).unwrap();
        //     return cluster_keys;
        // }
        // vec![]
=======
    fn cluster_keys(&self, ctx: Arc<dyn TableContext>) -> Vec<Expression> {
        let table_meta = Arc::new(self.clone());
        if let Some((_, order)) = &self.cluster_key_meta {
            let cluster_keys = ExpressionParser::parse_exprs(ctx, table_meta, order).unwrap();
            return cluster_keys;
        }
        vec![]
>>>>>>> 99d8a208
    }

    fn support_prewhere(&self) -> bool {
        true
    }

    async fn alter_table_cluster_keys(
        &self,
        ctx: Arc<dyn TableContext>,
        cluster_key_str: String,
    ) -> Result<()> {
        let mut new_table_meta = self.get_table_info().meta.clone();
        new_table_meta = new_table_meta.push_cluster_key(cluster_key_str);
        let cluster_key_meta = new_table_meta.cluster_key();
        let schema = self.schema().as_ref().clone();

        let prev = self.read_table_snapshot().await?;
        let prev_version = self.snapshot_format_version().await?;
        let prev_timestamp = prev.as_ref().and_then(|v| v.timestamp);
        let prev_snapshot_id = prev.as_ref().map(|v| (v.snapshot_id, prev_version));
        let prev_statistics_location = prev
            .as_ref()
            .and_then(|v| v.table_statistics_location.clone());
        let (summary, segments) = if let Some(v) = prev {
            (v.summary.clone(), v.segments.clone())
        } else {
            (FuseStatistics::default(), vec![])
        };

        let new_snapshot = TableSnapshot::new(
            Uuid::new_v4(),
            &prev_timestamp,
            prev_snapshot_id,
            schema,
            summary,
            segments,
            cluster_key_meta,
            prev_statistics_location,
        );

        let mut table_info = self.table_info.clone();
        table_info.meta = new_table_meta;

        FuseTable::commit_to_meta_server(
            ctx.as_ref(),
            &table_info,
            &self.meta_location_generator,
            new_snapshot,
            None,
            &self.operator,
        )
        .await
    }

    async fn drop_table_cluster_keys(&self, ctx: Arc<dyn TableContext>) -> Result<()> {
        if self.cluster_key_meta.is_none() {
            return Ok(());
        }

        let mut new_table_meta = self.get_table_info().meta.clone();
        new_table_meta.default_cluster_key = None;
        new_table_meta.default_cluster_key_id = None;

        let schema = self.schema().as_ref().clone();

        let prev = self.read_table_snapshot().await?;
        let prev_version = self.snapshot_format_version().await?;
        let prev_timestamp = prev.as_ref().and_then(|v| v.timestamp);
        let prev_statistics_location = prev
            .as_ref()
            .and_then(|v| v.table_statistics_location.clone());
        let prev_snapshot_id = prev.as_ref().map(|v| (v.snapshot_id, prev_version));
        let (summary, segments) = if let Some(v) = prev {
            (v.summary.clone(), v.segments.clone())
        } else {
            (FuseStatistics::default(), vec![])
        };

        let new_snapshot = TableSnapshot::new(
            Uuid::new_v4(),
            &prev_timestamp,
            prev_snapshot_id,
            schema,
            summary,
            segments,
            None,
            prev_statistics_location,
        );

        let mut table_info = self.table_info.clone();
        table_info.meta = new_table_meta;

        FuseTable::commit_to_meta_server(
            ctx.as_ref(),
            &table_info,
            &self.meta_location_generator,
            new_snapshot,
            None,
            &self.operator,
        )
        .await
    }

    #[tracing::instrument(level = "debug", name = "fuse_table_read_partitions", skip(self, ctx), fields(ctx.id = ctx.get_id().as_str()))]
    async fn read_partitions(
        &self,
        ctx: Arc<dyn TableContext>,
        push_downs: Option<PushDownInfo>,
    ) -> Result<(PartStatistics, Partitions)> {
        self.do_read_partitions(ctx, push_downs).await
    }

    #[tracing::instrument(level = "debug", name = "fuse_table_read_data", skip(self, ctx, pipeline), fields(ctx.id = ctx.get_id().as_str()))]
    fn read_data(
        &self,
        ctx: Arc<dyn TableContext>,
        plan: &DataSourcePlan,
        pipeline: &mut Pipeline,
    ) -> Result<()> {
        self.do_read_data(ctx, plan, pipeline, ReadDataKind::BlockDataAdjustIORequests)
    }

    fn append_data(
        &self,
        ctx: Arc<dyn TableContext>,
        pipeline: &mut Pipeline,
        append_mode: AppendMode,
        need_output: bool,
    ) -> Result<()> {
        self.do_append_data(ctx, pipeline, append_mode, need_output)
    }

    #[tracing::instrument(level = "debug", name = "fuse_table_commit_insertion", skip(self, ctx, operations), fields(ctx.id = ctx.get_id().as_str()))]
    async fn commit_insertion(
        &self,
        ctx: Arc<dyn TableContext>,
        operations: Vec<Chunk>,
        overwrite: bool,
    ) -> Result<()> {
        // only append operation supported currently
        let append_log_entries = operations
            .iter()
            .map(AppendOperationLogEntry::try_from)
            .collect::<Result<Vec<AppendOperationLogEntry>>>()?;
        self.do_commit(ctx, append_log_entries, overwrite).await
    }

    #[tracing::instrument(level = "debug", name = "fuse_table_truncate", skip(self, ctx), fields(ctx.id = ctx.get_id().as_str()))]
    async fn truncate(&self, ctx: Arc<dyn TableContext>, purge: bool) -> Result<()> {
        self.do_truncate(ctx, purge).await
    }

    #[tracing::instrument(level = "debug", name = "fuse_table_optimize", skip(self, ctx), fields(ctx.id = ctx.get_id().as_str()))]
    async fn purge(&self, ctx: Arc<dyn TableContext>, keep_last_snapshot: bool) -> Result<()> {
        self.do_purge(&ctx, keep_last_snapshot).await
    }

    #[tracing::instrument(level = "debug", name = "analyze", skip(self, ctx), fields(ctx.id = ctx.get_id().as_str()))]
    async fn analyze(&self, ctx: Arc<dyn TableContext>) -> Result<()> {
        self.do_analyze(&ctx).await
    }

    fn table_statistics(&self) -> Result<Option<TableStatistics>> {
        let s = &self.table_info.meta.statistics;
        Ok(Some(TableStatistics {
            num_rows: Some(s.number_of_rows),
            data_size: Some(s.data_bytes),
            data_size_compressed: Some(s.compressed_data_bytes),
            index_size: Some(s.index_data_bytes),
        }))
    }

    async fn column_statistics_provider(&self) -> Result<Box<dyn ColumnStatisticsProvider>> {
        let provider = if let Some(snapshot) = self.read_table_snapshot().await? {
            let stats = &snapshot.summary.col_stats;
            let table_statistics = self.read_table_snapshot_statistics(Some(&snapshot)).await?;
            if let Some(table_statistics) = table_statistics {
                FuseTableColumnStatisticsProvider {
                    column_stats: stats.clone(),
                    row_count: snapshot.summary.row_count,
                    // save row count first
                    column_distinct_values: Some(table_statistics.column_distinct_values.clone()),
                }
            } else {
                FuseTableColumnStatisticsProvider {
                    column_stats: stats.clone(),
                    row_count: snapshot.summary.row_count,
                    column_distinct_values: None,
                }
            }
        } else {
            FuseTableColumnStatisticsProvider::default()
        };
        Ok(Box::new(provider))
    }

    #[tracing::instrument(level = "debug", name = "fuse_table_navigate_to", skip_all)]
    async fn navigate_to(&self, point: &NavigationPoint) -> Result<Arc<dyn Table>> {
        match point {
            NavigationPoint::SnapshotID(snapshot_id) => {
                Ok(self.navigate_to_snapshot(snapshot_id.as_str()).await?)
            }
            NavigationPoint::TimePoint(time_point) => {
                Ok(self.navigate_to_time_point(*time_point).await?)
            }
        }
    }

    async fn delete(
        &self,
        ctx: Arc<dyn TableContext>,
        filter: Option<RemoteExpr<String>>,
        col_indices: Vec<usize>,
        pipeline: &mut Pipeline,
    ) -> Result<()> {
        self.do_delete(ctx, filter, col_indices, pipeline).await
    }

    fn get_chunk_compact_thresholds(&self) -> ChunkCompactThresholds {
        let max_rows_per_block = self.get_option(FUSE_OPT_KEY_ROW_PER_BLOCK, DEFAULT_ROW_PER_BLOCK);
        let min_rows_per_block = (max_rows_per_block as f64 * 0.8) as usize;
        let max_bytes_per_block = self.get_option(
            FUSE_OPT_KEY_BLOCK_IN_MEM_SIZE_THRESHOLD,
            DEFAULT_BLOCK_SIZE_IN_MEM_SIZE_THRESHOLD,
        );
        ChunkCompactThresholds::new(max_rows_per_block, min_rows_per_block, max_bytes_per_block)
    }

    async fn compact(
        &self,
        ctx: Arc<dyn TableContext>,
        target: CompactTarget,
        limit: Option<usize>,
        pipeline: &mut Pipeline,
    ) -> Result<bool> {
        self.do_compact(ctx, target, limit, pipeline).await
    }

    async fn recluster(
        &self,
        ctx: Arc<dyn TableContext>,
        pipeline: &mut Pipeline,
        push_downs: Option<PushDownInfo>,
    ) -> Result<Option<Box<dyn TableMutator>>> {
        self.do_recluster(ctx, pipeline, push_downs).await
    }

    async fn revert_to(
        &self,
        ctx: Arc<dyn TableContext>,
        point: NavigationDescriptor,
    ) -> Result<()> {
        self.do_revert_to(ctx.as_ref(), point).await
    }
}

#[derive(Clone, Copy)]
pub enum FuseStorageFormat {
    Parquet,
    Native,
}

impl FromStr for FuseStorageFormat {
    type Err = ErrorCode;

    fn from_str(s: &str) -> Result<Self, Self::Err> {
        match s.to_lowercase().as_str() {
            "" | "parquet" => Ok(FuseStorageFormat::Parquet),
            "native" => Ok(FuseStorageFormat::Native),
            other => Err(ErrorCode::UnknownFormat(format!(
                "unknown fuse storage_format {}",
                other
            ))),
        }
    }
}

#[derive(Default)]
struct FuseTableColumnStatisticsProvider {
    column_stats: HashMap<ColumnId, FuseColumnStatistics>,
    pub column_distinct_values: Option<HashMap<ColumnId, u64>>,
    pub row_count: u64,
}

impl ColumnStatisticsProvider for FuseTableColumnStatisticsProvider {
    fn column_statistics(&self, column_id: ColumnId) -> Option<ColumnStatistics> {
        let col_stats = &self.column_stats.get(&column_id);
        col_stats.map(|s| ColumnStatistics {
            min: s.min.clone(),
            max: s.max.clone(),
            null_count: s.null_count,
            number_of_distinct_values: self
                .column_distinct_values
                .as_ref()
                .map_or(self.row_count, |map| map.get(&column_id).map_or(0, |v| *v)),
        })
    }
}<|MERGE_RESOLUTION|>--- conflicted
+++ resolved
@@ -277,24 +277,14 @@
         true
     }
 
-<<<<<<< HEAD
-    fn cluster_keys(&self) -> Vec<RemoteExpr<String>> {
+    fn cluster_keys(&self, ctx: Arc<dyn TableContext>) -> Vec<RemoteExpr<String>> {
         todo!("expression");
         // let table_meta = Arc::new(self.clone());
         // if let Some((_, order)) = &self.cluster_key_meta {
-        //     let cluster_keys = ExpressionParser::parse_exprs(table_meta, order).unwrap();
+        //     let cluster_keys = ExpressionParser::parse_exprs(ctx, table_meta, order).unwrap();
         //     return cluster_keys;
         // }
         // vec![]
-=======
-    fn cluster_keys(&self, ctx: Arc<dyn TableContext>) -> Vec<Expression> {
-        let table_meta = Arc::new(self.clone());
-        if let Some((_, order)) = &self.cluster_key_meta {
-            let cluster_keys = ExpressionParser::parse_exprs(ctx, table_meta, order).unwrap();
-            return cluster_keys;
-        }
-        vec![]
->>>>>>> 99d8a208
     }
 
     fn support_prewhere(&self) -> bool {
