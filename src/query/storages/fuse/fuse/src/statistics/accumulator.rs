--- conflicted
+++ resolved
@@ -16,13 +16,9 @@
 use std::sync::Arc;
 
 use common_arrow::parquet::metadata::ThriftFileMetaData;
-<<<<<<< HEAD
-=======
-use common_datablocks::BlockCompactThresholds;
-use common_datablocks::DataBlock;
->>>>>>> 1dadd6db
 use common_exception::Result;
 use common_expression::Chunk;
+use common_expression::ChunkCompactThresholds;
 use common_storages_table_meta::meta::BlockMeta;
 use common_storages_table_meta::meta::ColumnMeta;
 use common_storages_table_meta::meta::Location;
@@ -43,11 +39,11 @@
     pub index_size: u64,
 
     pub perfect_block_count: u64,
-    pub thresholds: Option<BlockCompactThresholds>,
+    pub thresholds: Option<ChunkCompactThresholds>,
 }
 
 impl StatisticsAccumulator {
-    pub fn new(thresholds: Option<BlockCompactThresholds>) -> Self {
+    pub fn new(thresholds: Option<ChunkCompactThresholds>) -> Self {
         Self {
             thresholds,
             ..Default::default()
