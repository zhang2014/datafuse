--- conflicted
+++ resolved
@@ -39,21 +39,13 @@
     pub index_size: u64,
 
     pub perfect_block_count: u64,
-<<<<<<< HEAD
-    pub thresholds: Option<ChunkCompactThresholds>,
+    pub thresholds: ChunkCompactThresholds
 }
 
 impl StatisticsAccumulator {
-    pub fn new(thresholds: Option<ChunkCompactThresholds>) -> Self {
-=======
-    pub thresholds: BlockCompactThresholds,
-}
-
-impl StatisticsAccumulator {
-    pub fn new(thresholds: BlockCompactThresholds) -> Self {
->>>>>>> 978910fb
+     pub fn new(thresholds: ChunkCompactThresholds) -> Self {
         Self {
-            thresholds,
+            thresholds: Some(thresholds),
             ..Default::default()
         }
     }
