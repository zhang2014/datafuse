//  Copyright 2022 Datafuse Labs.
//
//  Licensed under the Apache License, Version 2.0 (the "License");
//  you may not use this file except in compliance with the License.
//  You may obtain a copy of the License at
//
//      http://www.apache.org/licenses/LICENSE-2.0
//
//  Unless required by applicable law or agreed to in writing, software
//  distributed under the License is distributed on an "AS IS" BASIS,
//  WITHOUT WARRANTIES OR CONDITIONS OF ANY KIND, either express or implied.
//  See the License for the specific language governing permissions and
//  limitations under the License.

use std::borrow::Cow;
use std::sync::Arc;

use bstr::ByteSlice;
<<<<<<< HEAD
=======
use common_datavalues::DataSchemaRef;
use common_datavalues::TypeDeserializerImpl;
>>>>>>> 38d56645
use common_exception::ErrorCode;
use common_exception::Result;
use common_expression::DataSchemaRef;
use common_expression::TypeDeserializer;
use common_formats::FieldDecoder;
use common_formats::FieldJsonAstDecoder;
use common_formats::FileFormatOptionsExt;
use common_meta_types::StageFileFormatType;

use crate::processors::sources::input_formats::input_format_text::AligningState;
use crate::processors::sources::input_formats::input_format_text::ChunkBuilder;
use crate::processors::sources::input_formats::input_format_text::InputFormatTextBase;
use crate::processors::sources::input_formats::input_format_text::RowBatch;

pub struct InputFormatNDJson {}

impl InputFormatNDJson {
    fn read_row(
        field_decoder: &FieldJsonAstDecoder,
        buf: &[u8],
<<<<<<< HEAD
        deserializers: &mut [Box<dyn TypeDeserializer>],
        format_settings: &FormatSettings,
=======
        deserializers: &mut [TypeDeserializerImpl],
>>>>>>> 38d56645
        schema: &DataSchemaRef,
    ) -> Result<()> {
        let mut json: serde_json::Value = serde_json::from_reader(buf)?;
        // if it's not case_sensitive, we convert to lowercase
        if !field_decoder.ident_case_sensitive {
            if let serde_json::Value::Object(x) = json {
                let y = x.into_iter().map(|(k, v)| (k.to_lowercase(), v)).collect();
                json = serde_json::Value::Object(y);
            }
        }

        for (f, deser) in schema.fields().iter().zip(deserializers.iter_mut()) {
            let value = if field_decoder.ident_case_sensitive {
                &json[f.name().to_owned()]
            } else {
                &json[f.name().to_lowercase()]
            };
<<<<<<< HEAD

            todo!("expression")
            // deser.de_json(value, format_settings).map_err(|e| {
            //     let value_str = format!("{:?}", value);
            //     ErrorCode::BadBytes(format!(
            //         "{}. column={} value={}",
            //         e,
            //         f.name(),
            //         maybe_truncated(&value_str, 1024),
            //     ))
            // })?;
=======
            field_decoder.read_field(deser, value).map_err(|e| {
                let value_str = format!("{:?}", value);
                ErrorCode::BadBytes(format!(
                    "{}. column={} value={}",
                    e,
                    f.name(),
                    maybe_truncated(&value_str, 1024),
                ))
            })?;
>>>>>>> 38d56645
        }
        Ok(())
    }
}

impl InputFormatTextBase for InputFormatNDJson {
    fn format_type() -> StageFileFormatType {
        StageFileFormatType::NdJson
    }

    fn is_splittable() -> bool {
        true
    }

    fn create_field_decoder(options: &FileFormatOptionsExt) -> Arc<dyn FieldDecoder> {
        Arc::new(FieldJsonAstDecoder::create(options))
    }

<<<<<<< HEAD
    fn deserialize(builder: &mut ChunkBuilder<Self>, batch: RowBatch) -> Result<()> {
=======
    fn deserialize(builder: &mut BlockBuilder<Self>, batch: RowBatch) -> Result<()> {
        let field_decoder = builder
            .field_decoder
            .as_any()
            .downcast_ref::<FieldJsonAstDecoder>()
            .expect("must success");

>>>>>>> 38d56645
        let columns = &mut builder.mutable_columns;
        let mut start = 0usize;
        let start_row = batch.start_row;
        for (i, end) in batch.row_ends.iter().enumerate() {
            let buf = &batch.data[start..*end];
            let buf = buf.trim();
            if !buf.is_empty() {
                if let Err(e) = Self::read_row(field_decoder, buf, columns, &builder.ctx.schema) {
                    let row_info = if let Some(r) = start_row {
                        format!("row={},", r + i)
                    } else {
                        String::new()
                    };
                    let msg = format!(
                        "fail to parse NDJSON: {},  path={}, offset={}, {}",
                        &batch.path,
                        e,
                        batch.offset + start,
                        row_info,
                    );
                    return Err(ErrorCode::BadBytes(msg));
                }
            }
            start = *end;
        }
        Ok(())
    }

    fn align(state: &mut AligningState<Self>, buf: &[u8]) -> Result<Vec<RowBatch>> {
        Ok(state.align_by_record_delimiter(buf))
    }
}

fn maybe_truncated(s: &str, limit: usize) -> Cow<'_, str> {
    if s.len() > limit {
        Cow::Owned(format!(
            "(first {}B of {}B): {}",
            limit,
            s.len(),
            &s[..limit]
        ))
    } else {
        Cow::Borrowed(s)
    }
}<|MERGE_RESOLUTION|>--- conflicted
+++ resolved
@@ -16,11 +16,6 @@
 use std::sync::Arc;
 
 use bstr::ByteSlice;
-<<<<<<< HEAD
-=======
-use common_datavalues::DataSchemaRef;
-use common_datavalues::TypeDeserializerImpl;
->>>>>>> 38d56645
 use common_exception::ErrorCode;
 use common_exception::Result;
 use common_expression::DataSchemaRef;
@@ -41,12 +36,7 @@
     fn read_row(
         field_decoder: &FieldJsonAstDecoder,
         buf: &[u8],
-<<<<<<< HEAD
         deserializers: &mut [Box<dyn TypeDeserializer>],
-        format_settings: &FormatSettings,
-=======
-        deserializers: &mut [TypeDeserializerImpl],
->>>>>>> 38d56645
         schema: &DataSchemaRef,
     ) -> Result<()> {
         let mut json: serde_json::Value = serde_json::from_reader(buf)?;
@@ -64,29 +54,8 @@
             } else {
                 &json[f.name().to_lowercase()]
             };
-<<<<<<< HEAD
 
             todo!("expression")
-            // deser.de_json(value, format_settings).map_err(|e| {
-            //     let value_str = format!("{:?}", value);
-            //     ErrorCode::BadBytes(format!(
-            //         "{}. column={} value={}",
-            //         e,
-            //         f.name(),
-            //         maybe_truncated(&value_str, 1024),
-            //     ))
-            // })?;
-=======
-            field_decoder.read_field(deser, value).map_err(|e| {
-                let value_str = format!("{:?}", value);
-                ErrorCode::BadBytes(format!(
-                    "{}. column={} value={}",
-                    e,
-                    f.name(),
-                    maybe_truncated(&value_str, 1024),
-                ))
-            })?;
->>>>>>> 38d56645
         }
         Ok(())
     }
@@ -105,17 +74,7 @@
         Arc::new(FieldJsonAstDecoder::create(options))
     }
 
-<<<<<<< HEAD
     fn deserialize(builder: &mut ChunkBuilder<Self>, batch: RowBatch) -> Result<()> {
-=======
-    fn deserialize(builder: &mut BlockBuilder<Self>, batch: RowBatch) -> Result<()> {
-        let field_decoder = builder
-            .field_decoder
-            .as_any()
-            .downcast_ref::<FieldJsonAstDecoder>()
-            .expect("must success");
-
->>>>>>> 38d56645
         let columns = &mut builder.mutable_columns;
         let mut start = 0usize;
         let start_row = batch.start_row;
